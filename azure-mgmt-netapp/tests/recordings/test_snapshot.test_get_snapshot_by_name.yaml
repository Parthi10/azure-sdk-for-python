--- conflicted
+++ resolved
@@ -8,26 +8,11 @@
       Content-Length: ['23']
       Content-Type: [application/json; charset=utf-8]
       User-Agent: [python/2.7.10 (Darwin-16.7.0-x86_64-i386-64bit) msrest/0.6.3 msrest_azure/0.4.34
-<<<<<<< HEAD
-          azure-mgmt-netapp/0.3.0 Azure-SDK-For-Python]
-=======
-          azure-mgmt-netapp/0.4.0 Azure-SDK-For-Python]
->>>>>>> b677c6ec
+          azure-mgmt-netapp/0.4.0 Azure-SDK-For-Python]
       accept-language: [en-US]
     method: PUT
     uri: https://management.azure.com/subscriptions/00000000-0000-0000-0000-000000000000/resourceGroups/sdk-net-tests-rg-eus2/providers/Microsoft.NetApp/netAppAccounts/sdk-py-tests-acc-1?api-version=2019-05-01
   response:
-<<<<<<< HEAD
-    body: {string: !!python/unicode '{"id":"/subscriptions/00000000-0000-0000-0000-000000000000/resourceGroups/sdk-py-tests-rg/providers/Microsoft.NetApp/netAppAccounts/sdk-py-tests-acc-1","name":"sdk-py-tests-acc-1","type":"Microsoft.NetApp/netAppAccounts","etag":"W/\"datetime''2019-03-26T12%3A11%3A58.3024662Z''\"","location":"westus2","properties":{"provisioningState":"Creating","name":"sdk-py-tests-acc-1"}}'}
-    headers:
-      access-control-expose-headers: [Request-Context]
-      azure-asyncoperation: ['https://management.azure.com/subscriptions/00000000-0000-0000-0000-000000000000/providers/Microsoft.NetApp/locations/westus2/operationResults/24efa558-5ec8-424b-84e9-54b37a1f8ab1?api-version=2017-08-15']
-      cache-control: [no-cache]
-      content-length: ['374']
-      content-type: [application/json; charset=utf-8]
-      date: ['Tue, 26 Mar 2019 12:11:58 GMT']
-      etag: [W/"datetime'2019-03-26T12%3A11%3A58.3024662Z'"]
-=======
     body: {string: !!python/unicode '{"id":"/subscriptions/00000000-0000-0000-0000-000000000000/resourceGroups/sdk-net-tests-rg-eus2/providers/Microsoft.NetApp/netAppAccounts/sdk-py-tests-acc-1","name":"sdk-py-tests-acc-1","type":"Microsoft.NetApp/netAppAccounts","etag":"W/\"datetime''2019-05-07T21%3A30%3A46.5021948Z''\"","location":"eastus2","properties":{"provisioningState":"Succeeded","name":"sdk-py-tests-acc-1"}}'}
     headers:
       access-control-expose-headers: [Request-Context]
@@ -37,18 +22,13 @@
       content-type: [application/json; charset=utf-8]
       date: ['Tue, 07 May 2019 21:30:46 GMT']
       etag: [W/"datetime'2019-05-07T21%3A30%3A46.5021948Z'"]
->>>>>>> b677c6ec
-      expires: ['-1']
-      pragma: [no-cache]
-      request-context: ['appId=cid-v1:2c4cb680-0a1f-424d-bb8d-8e650ba68d53']
-      server: [Microsoft-IIS/10.0]
-      strict-transport-security: [max-age=31536000; includeSubDomains]
-      x-content-type-options: [nosniff]
-<<<<<<< HEAD
-      x-ms-ratelimit-remaining-subscription-writes: ['1197']
-=======
+      expires: ['-1']
+      pragma: [no-cache]
+      request-context: ['appId=cid-v1:2c4cb680-0a1f-424d-bb8d-8e650ba68d53']
+      server: [Microsoft-IIS/10.0]
+      strict-transport-security: [max-age=31536000; includeSubDomains]
+      x-content-type-options: [nosniff]
       x-ms-ratelimit-remaining-subscription-writes: ['1199']
->>>>>>> b677c6ec
       x-powered-by: [ASP.NET]
     status: {code: 201, message: Created}
 - request:
@@ -58,64 +38,38 @@
       Accept-Encoding: ['gzip, deflate']
       Connection: [keep-alive]
       User-Agent: [python/2.7.10 (Darwin-16.7.0-x86_64-i386-64bit) msrest/0.6.3 msrest_azure/0.4.34
-<<<<<<< HEAD
-          azure-mgmt-netapp/0.3.0 Azure-SDK-For-Python]
-    method: GET
-    uri: https://management.azure.com/subscriptions/00000000-0000-0000-0000-000000000000/providers/Microsoft.NetApp/locations/westus2/operationResults/24efa558-5ec8-424b-84e9-54b37a1f8ab1?api-version=2017-08-15
-  response:
-    body: {string: !!python/unicode '{"id":"/subscriptions/00000000-0000-0000-0000-000000000000/providers/Microsoft.NetApp/locations/westus2/operationResults/24efa558-5ec8-424b-84e9-54b37a1f8ab1","name":"24efa558-5ec8-424b-84e9-54b37a1f8ab1","status":"Succeeded","startTime":"2019-03-26T12:11:58.2405256Z","endTime":"2019-03-26T12:11:58.5373642Z","percentComplete":100.0,"properties":{"resourceName":"/subscriptions/00000000-0000-0000-0000-000000000000/resourceGroups/sdk-py-tests-rg/providers/Microsoft.NetApp/netAppAccounts/sdk-py-tests-acc-1"}}'}
-=======
           azure-mgmt-netapp/0.4.0 Azure-SDK-For-Python]
     method: GET
     uri: https://management.azure.com/subscriptions/00000000-0000-0000-0000-000000000000/providers/Microsoft.NetApp/locations/eastus2/operationResults/1613ffa4-c569-4ff8-9163-9565b4f9e03d?api-version=2019-05-01
   response:
     body: {string: !!python/unicode '{"id":"/subscriptions/00000000-0000-0000-0000-000000000000/providers/Microsoft.NetApp/locations/eastus2/operationResults/1613ffa4-c569-4ff8-9163-9565b4f9e03d","name":"1613ffa4-c569-4ff8-9163-9565b4f9e03d","status":"Succeeded","startTime":"2019-05-07T21:30:46.3148493Z","endTime":"2019-05-07T21:30:46.6273628Z","percentComplete":100.0,"properties":{"resourceName":"/subscriptions/00000000-0000-0000-0000-000000000000/resourceGroups/sdk-net-tests-rg-eus2/providers/Microsoft.NetApp/netAppAccounts/sdk-py-tests-acc-1"}}'}
->>>>>>> b677c6ec
     headers:
       access-control-expose-headers: [Request-Context]
       cache-control: [no-cache]
       content-length: ['516']
       content-type: [application/json; charset=utf-8]
-<<<<<<< HEAD
-      date: ['Tue, 26 Mar 2019 12:12:30 GMT']
-=======
       date: ['Tue, 07 May 2019 21:31:17 GMT']
->>>>>>> b677c6ec
-      expires: ['-1']
-      pragma: [no-cache]
-      request-context: ['appId=cid-v1:2c4cb680-0a1f-424d-bb8d-8e650ba68d53']
-      server: [Microsoft-IIS/10.0]
-      strict-transport-security: [max-age=31536000; includeSubDomains]
-      transfer-encoding: [chunked]
-      vary: [Accept-Encoding]
-      x-content-type-options: [nosniff]
-      x-powered-by: [ASP.NET]
-    status: {code: 200, message: OK}
-- request:
-    body: null
-    headers:
-      Accept: [application/json]
-      Accept-Encoding: ['gzip, deflate']
-      Connection: [keep-alive]
-      User-Agent: [python/2.7.10 (Darwin-16.7.0-x86_64-i386-64bit) msrest/0.6.3 msrest_azure/0.4.34
-<<<<<<< HEAD
-          azure-mgmt-netapp/0.3.0 Azure-SDK-For-Python]
-=======
-          azure-mgmt-netapp/0.4.0 Azure-SDK-For-Python]
->>>>>>> b677c6ec
+      expires: ['-1']
+      pragma: [no-cache]
+      request-context: ['appId=cid-v1:2c4cb680-0a1f-424d-bb8d-8e650ba68d53']
+      server: [Microsoft-IIS/10.0]
+      strict-transport-security: [max-age=31536000; includeSubDomains]
+      transfer-encoding: [chunked]
+      vary: [Accept-Encoding]
+      x-content-type-options: [nosniff]
+      x-powered-by: [ASP.NET]
+    status: {code: 200, message: OK}
+- request:
+    body: null
+    headers:
+      Accept: [application/json]
+      Accept-Encoding: ['gzip, deflate']
+      Connection: [keep-alive]
+      User-Agent: [python/2.7.10 (Darwin-16.7.0-x86_64-i386-64bit) msrest/0.6.3 msrest_azure/0.4.34
+          azure-mgmt-netapp/0.4.0 Azure-SDK-For-Python]
     method: GET
     uri: https://management.azure.com/subscriptions/00000000-0000-0000-0000-000000000000/resourceGroups/sdk-net-tests-rg-eus2/providers/Microsoft.NetApp/netAppAccounts/sdk-py-tests-acc-1?api-version=2019-05-01
   response:
-<<<<<<< HEAD
-    body: {string: !!python/unicode '{"id":"/subscriptions/00000000-0000-0000-0000-000000000000/resourceGroups/sdk-py-tests-rg/providers/Microsoft.NetApp/netAppAccounts/sdk-py-tests-acc-1","name":"sdk-py-tests-acc-1","type":"Microsoft.NetApp/netAppAccounts","etag":"W/\"datetime''2019-03-26T12%3A11%3A58.5946747Z''\"","location":"westus2","properties":{"provisioningState":"Succeeded","name":"sdk-py-tests-acc-1"}}'}
-    headers:
-      access-control-expose-headers: [Request-Context]
-      cache-control: [no-cache]
-      content-length: ['375']
-      content-type: [application/json; charset=utf-8]
-      date: ['Tue, 26 Mar 2019 12:12:32 GMT']
-      etag: [W/"datetime'2019-03-26T12%3A11%3A58.5946747Z'"]
-=======
     body: {string: !!python/unicode '{"id":"/subscriptions/00000000-0000-0000-0000-000000000000/resourceGroups/sdk-net-tests-rg-eus2/providers/Microsoft.NetApp/netAppAccounts/sdk-py-tests-acc-1","name":"sdk-py-tests-acc-1","type":"Microsoft.NetApp/netAppAccounts","etag":"W/\"datetime''2019-05-07T21%3A30%3A46.7493699Z''\"","location":"eastus2","properties":{"provisioningState":"Succeeded","name":"sdk-py-tests-acc-1"}}'}
     headers:
       access-control-expose-headers: [Request-Context]
@@ -124,7 +78,6 @@
       content-type: [application/json; charset=utf-8]
       date: ['Tue, 07 May 2019 21:31:18 GMT']
       etag: [W/"datetime'2019-05-07T21%3A30%3A46.7493699Z'"]
->>>>>>> b677c6ec
       expires: ['-1']
       pragma: [no-cache]
       request-context: ['appId=cid-v1:2c4cb680-0a1f-424d-bb8d-8e650ba68d53']
@@ -145,37 +98,21 @@
       Content-Length: ['89']
       Content-Type: [application/json; charset=utf-8]
       User-Agent: [python/2.7.10 (Darwin-16.7.0-x86_64-i386-64bit) msrest/0.6.3 msrest_azure/0.4.34
-<<<<<<< HEAD
-          azure-mgmt-netapp/0.3.0 Azure-SDK-For-Python]
-=======
-          azure-mgmt-netapp/0.4.0 Azure-SDK-For-Python]
->>>>>>> b677c6ec
+          azure-mgmt-netapp/0.4.0 Azure-SDK-For-Python]
       accept-language: [en-US]
       location: [eastus2]
     method: PUT
     uri: https://management.azure.com/subscriptions/00000000-0000-0000-0000-000000000000/resourceGroups/sdk-net-tests-rg-eus2/providers/Microsoft.NetApp/netAppAccounts/sdk-py-tests-acc-1/capacityPools/sdk-py-tests-pool-1?api-version=2019-05-01
   response:
-<<<<<<< HEAD
-    body: {string: !!python/unicode '{"id":"/subscriptions/00000000-0000-0000-0000-000000000000/resourceGroups/sdk-py-tests-rg/providers/Microsoft.NetApp/netAppAccounts/sdk-py-tests-acc-1/capacityPools/sdk-py-tests-pool-1","name":"sdk-py-tests-acc-1/sdk-py-tests-pool-1","type":"Microsoft.NetApp/netAppAccounts/capacityPools","etag":"W/\"datetime''2019-03-26T12%3A12%3A39.0595016Z''\"","location":"westus2","properties":{"serviceLevel":"Premium","size":4398046511104,"provisioningState":"Creating"}}'}
-    headers:
-      access-control-expose-headers: [Request-Context]
-      azure-asyncoperation: ['https://management.azure.com/subscriptions/00000000-0000-0000-0000-000000000000/providers/Microsoft.NetApp/locations/westus2/operationResults/99a8dcc6-6174-405a-92df-ff558fedae00?api-version=2017-08-15']
-=======
     body: {string: !!python/unicode '{"id":"/subscriptions/00000000-0000-0000-0000-000000000000/resourceGroups/sdk-net-tests-rg-eus2/providers/Microsoft.NetApp/netAppAccounts/sdk-py-tests-acc-1/capacityPools/sdk-py-tests-pool-1","name":"sdk-py-tests-acc-1/sdk-py-tests-pool-1","type":"Microsoft.NetApp/netAppAccounts/capacityPools","etag":"W/\"datetime''2019-05-07T21%3A31%3A20.6944413Z''\"","location":"eastus2","properties":{"serviceLevel":"Premium","size":4398046511104,"provisioningState":"Creating"}}'}
     headers:
       access-control-expose-headers: [Request-Context]
       azure-asyncoperation: ['https://management.azure.com/subscriptions/00000000-0000-0000-0000-000000000000/providers/Microsoft.NetApp/locations/eastus2/operationResults/734878fd-4835-42a1-82dd-f60ca700c05d?api-version=2019-05-01']
->>>>>>> b677c6ec
       cache-control: [no-cache]
       content-length: ['466']
       content-type: [application/json; charset=utf-8]
-<<<<<<< HEAD
-      date: ['Tue, 26 Mar 2019 12:12:39 GMT']
-      etag: [W/"datetime'2019-03-26T12%3A12%3A39.0595016Z'"]
-=======
       date: ['Tue, 07 May 2019 21:31:21 GMT']
       etag: [W/"datetime'2019-05-07T21%3A31%3A20.6944413Z'"]
->>>>>>> b677c6ec
       expires: ['-1']
       pragma: [no-cache]
       request-context: ['appId=cid-v1:2c4cb680-0a1f-424d-bb8d-8e650ba68d53']
@@ -192,19 +129,6 @@
       Accept-Encoding: ['gzip, deflate']
       Connection: [keep-alive]
       User-Agent: [python/2.7.10 (Darwin-16.7.0-x86_64-i386-64bit) msrest/0.6.3 msrest_azure/0.4.34
-<<<<<<< HEAD
-          azure-mgmt-netapp/0.3.0 Azure-SDK-For-Python]
-    method: GET
-    uri: https://management.azure.com/subscriptions/00000000-0000-0000-0000-000000000000/providers/Microsoft.NetApp/locations/westus2/operationResults/99a8dcc6-6174-405a-92df-ff558fedae00?api-version=2017-08-15
-  response:
-    body: {string: !!python/unicode '{"id":"/subscriptions/00000000-0000-0000-0000-000000000000/providers/Microsoft.NetApp/locations/westus2/operationResults/99a8dcc6-6174-405a-92df-ff558fedae00","name":"99a8dcc6-6174-405a-92df-ff558fedae00","status":"Succeeded","startTime":"2019-03-26T12:12:39.0088292Z","endTime":"2019-03-26T12:12:39.3838049Z","percentComplete":100.0,"properties":{"resourceName":"/subscriptions/00000000-0000-0000-0000-000000000000/resourceGroups/sdk-py-tests-rg/providers/Microsoft.NetApp/netAppAccounts/sdk-py-tests-acc-1/capacityPools/sdk-py-tests-pool-1"}}'}
-    headers:
-      access-control-expose-headers: [Request-Context]
-      cache-control: [no-cache]
-      content-length: ['544']
-      content-type: [application/json; charset=utf-8]
-      date: ['Tue, 26 Mar 2019 12:13:12 GMT']
-=======
           azure-mgmt-netapp/0.4.0 Azure-SDK-For-Python]
     method: GET
     uri: https://management.azure.com/subscriptions/00000000-0000-0000-0000-000000000000/providers/Microsoft.NetApp/locations/eastus2/operationResults/734878fd-4835-42a1-82dd-f60ca700c05d?api-version=2019-05-01
@@ -216,49 +140,35 @@
       content-length: ['550']
       content-type: [application/json; charset=utf-8]
       date: ['Tue, 07 May 2019 21:31:52 GMT']
->>>>>>> b677c6ec
-      expires: ['-1']
-      pragma: [no-cache]
-      request-context: ['appId=cid-v1:2c4cb680-0a1f-424d-bb8d-8e650ba68d53']
-      server: [Microsoft-IIS/10.0]
-      strict-transport-security: [max-age=31536000; includeSubDomains]
-      transfer-encoding: [chunked]
-      vary: [Accept-Encoding]
-      x-content-type-options: [nosniff]
-      x-powered-by: [ASP.NET]
-    status: {code: 200, message: OK}
-- request:
-    body: null
-    headers:
-      Accept: [application/json]
-      Accept-Encoding: ['gzip, deflate']
-      Connection: [keep-alive]
-      User-Agent: [python/2.7.10 (Darwin-16.7.0-x86_64-i386-64bit) msrest/0.6.3 msrest_azure/0.4.34
-<<<<<<< HEAD
-          azure-mgmt-netapp/0.3.0 Azure-SDK-For-Python]
-=======
-          azure-mgmt-netapp/0.4.0 Azure-SDK-For-Python]
->>>>>>> b677c6ec
+      expires: ['-1']
+      pragma: [no-cache]
+      request-context: ['appId=cid-v1:2c4cb680-0a1f-424d-bb8d-8e650ba68d53']
+      server: [Microsoft-IIS/10.0]
+      strict-transport-security: [max-age=31536000; includeSubDomains]
+      transfer-encoding: [chunked]
+      vary: [Accept-Encoding]
+      x-content-type-options: [nosniff]
+      x-powered-by: [ASP.NET]
+    status: {code: 200, message: OK}
+- request:
+    body: null
+    headers:
+      Accept: [application/json]
+      Accept-Encoding: ['gzip, deflate']
+      Connection: [keep-alive]
+      User-Agent: [python/2.7.10 (Darwin-16.7.0-x86_64-i386-64bit) msrest/0.6.3 msrest_azure/0.4.34
+          azure-mgmt-netapp/0.4.0 Azure-SDK-For-Python]
     method: GET
     uri: https://management.azure.com/subscriptions/00000000-0000-0000-0000-000000000000/resourceGroups/sdk-net-tests-rg-eus2/providers/Microsoft.NetApp/netAppAccounts/sdk-py-tests-acc-1/capacityPools/sdk-py-tests-pool-1?api-version=2019-05-01
   response:
-<<<<<<< HEAD
-    body: {string: !!python/unicode '{"id":"/subscriptions/00000000-0000-0000-0000-000000000000/resourceGroups/sdk-py-tests-rg/providers/Microsoft.NetApp/netAppAccounts/sdk-py-tests-acc-1/capacityPools/sdk-py-tests-pool-1","name":"sdk-py-tests-acc-1/sdk-py-tests-pool-1","type":"Microsoft.NetApp/netAppAccounts/capacityPools","etag":"W/\"datetime''2019-03-26T12%3A12%3A39.4327675Z''\"","location":"westus2","properties":{"poolId":"f46702f0-b486-b672-610d-1becd9fbcb0f","name":"sdk-py-tests-acc-1/sdk-py-tests-pool-1","serviceLevel":"Premium","size":4398046511104,"provisioningState":"Succeeded"}}'}
-=======
     body: {string: !!python/unicode '{"id":"/subscriptions/00000000-0000-0000-0000-000000000000/resourceGroups/sdk-net-tests-rg-eus2/providers/Microsoft.NetApp/netAppAccounts/sdk-py-tests-acc-1/capacityPools/sdk-py-tests-pool-1","name":"sdk-py-tests-acc-1/sdk-py-tests-pool-1","type":"Microsoft.NetApp/netAppAccounts/capacityPools","etag":"W/\"datetime''2019-05-07T21%3A31%3A21.2308213Z''\"","location":"eastus2","properties":{"poolId":"29c9fe2a-5374-20f8-4347-d5d56876f184","name":"sdk-py-tests-acc-1/sdk-py-tests-pool-1","serviceLevel":"Premium","size":4398046511104,"provisioningState":"Succeeded"}}'}
->>>>>>> b677c6ec
     headers:
       access-control-expose-headers: [Request-Context]
       cache-control: [no-cache]
       content-length: ['563']
       content-type: [application/json; charset=utf-8]
-<<<<<<< HEAD
-      date: ['Tue, 26 Mar 2019 12:13:13 GMT']
-      etag: [W/"datetime'2019-03-26T12%3A12%3A39.4327675Z'"]
-=======
       date: ['Tue, 07 May 2019 21:31:53 GMT']
       etag: [W/"datetime'2019-05-07T21%3A31%3A21.2308213Z'"]
->>>>>>> b677c6ec
       expires: ['-1']
       pragma: [no-cache]
       request-context: ['appId=cid-v1:2c4cb680-0a1f-424d-bb8d-8e650ba68d53']
@@ -281,36 +191,20 @@
       Content-Length: ['328']
       Content-Type: [application/json; charset=utf-8]
       User-Agent: [python/2.7.10 (Darwin-16.7.0-x86_64-i386-64bit) msrest/0.6.3 msrest_azure/0.4.34
-<<<<<<< HEAD
-          azure-mgmt-netapp/0.3.0 Azure-SDK-For-Python]
-=======
-          azure-mgmt-netapp/0.4.0 Azure-SDK-For-Python]
->>>>>>> b677c6ec
+          azure-mgmt-netapp/0.4.0 Azure-SDK-For-Python]
       accept-language: [en-US]
     method: PUT
     uri: https://management.azure.com/subscriptions/00000000-0000-0000-0000-000000000000/resourceGroups/sdk-net-tests-rg-eus2/providers/Microsoft.NetApp/netAppAccounts/sdk-py-tests-acc-1/capacityPools/sdk-py-tests-pool-1/volumes/sdk-py-tests-vol-1?api-version=2019-05-01
   response:
-<<<<<<< HEAD
-    body: {string: !!python/unicode '{"id":"/subscriptions/00000000-0000-0000-0000-000000000000/resourceGroups/sdk-py-tests-rg/providers/Microsoft.NetApp/netAppAccounts/sdk-py-tests-acc-1/capacityPools/sdk-py-tests-pool-1/volumes/sdk-py-tests-vol-1","name":"sdk-py-tests-acc-1/sdk-py-tests-pool-1/sdk-py-tests-vol-1","type":"Microsoft.NetApp/netAppAccounts/capacityPools/volumes","etag":"W/\"datetime''2019-03-26T12%3A13%3A29.2233521Z''\"","location":"westus2","properties":{"usageThreshold":107374182400,"subnetId":"/subscriptions/00000000-0000-0000-0000-000000000000/resourceGroups/sdk-py-tests-rg/providers/Microsoft.Network/virtualNetworks/sdk-py-tests-rg-vnet/subnets/default","serviceLevel":"Premium","creationToken":"sdk-py-tests-vol-1","provisioningState":"Creating"}}'}
-    headers:
-      access-control-expose-headers: [Request-Context]
-      azure-asyncoperation: ['https://management.azure.com/subscriptions/00000000-0000-0000-0000-000000000000/providers/Microsoft.NetApp/locations/westus2/operationResults/856f6eae-a4da-4566-8296-7b9bff939b47?api-version=2017-08-15']
-=======
     body: {string: !!python/unicode '{"id":"/subscriptions/00000000-0000-0000-0000-000000000000/resourceGroups/sdk-net-tests-rg-eus2/providers/Microsoft.NetApp/netAppAccounts/sdk-py-tests-acc-1/capacityPools/sdk-py-tests-pool-1/volumes/sdk-py-tests-vol-1","name":"sdk-py-tests-acc-1/sdk-py-tests-pool-1/sdk-py-tests-vol-1","type":"Microsoft.NetApp/netAppAccounts/capacityPools/volumes","etag":"W/\"datetime''2019-05-07T21%3A32%3A06.3187995Z''\"","location":"eastus2","properties":{"serviceLevel":"Premium","creationToken":"sdk-py-tests-vol-1","usageThreshold":107374182400,"subnetId":"/subscriptions/00000000-0000-0000-0000-000000000000/resourceGroups/sdk-net-tests-rg-eus2/providers/Microsoft.Network/virtualNetworks/sdk-net-tests-rg-eus2-vnet/subnets/default","provisioningState":"Creating"}}'}
     headers:
       access-control-expose-headers: [Request-Context]
       azure-asyncoperation: ['https://management.azure.com/subscriptions/00000000-0000-0000-0000-000000000000/providers/Microsoft.NetApp/locations/eastus2/operationResults/9d4802cb-1a84-4eff-83e3-5d3649843d37?api-version=2019-05-01']
->>>>>>> b677c6ec
       cache-control: [no-cache]
       content-length: ['755']
       content-type: [application/json; charset=utf-8]
-<<<<<<< HEAD
-      date: ['Tue, 26 Mar 2019 12:13:29 GMT']
-      etag: [W/"datetime'2019-03-26T12%3A13%3A29.2233521Z'"]
-=======
       date: ['Tue, 07 May 2019 21:32:06 GMT']
       etag: [W/"datetime'2019-05-07T21%3A32%3A06.3187995Z'"]
->>>>>>> b677c6ec
       expires: ['-1']
       pragma: [no-cache]
       request-context: ['appId=cid-v1:2c4cb680-0a1f-424d-bb8d-8e650ba68d53']
@@ -327,59 +221,34 @@
       Accept-Encoding: ['gzip, deflate']
       Connection: [keep-alive]
       User-Agent: [python/2.7.10 (Darwin-16.7.0-x86_64-i386-64bit) msrest/0.6.3 msrest_azure/0.4.34
-<<<<<<< HEAD
-          azure-mgmt-netapp/0.3.0 Azure-SDK-For-Python]
-    method: GET
-    uri: https://management.azure.com/subscriptions/00000000-0000-0000-0000-000000000000/providers/Microsoft.NetApp/locations/westus2/operationResults/856f6eae-a4da-4566-8296-7b9bff939b47?api-version=2017-08-15
-  response:
-    body: {string: !!python/unicode '{"id":"/subscriptions/00000000-0000-0000-0000-000000000000/providers/Microsoft.NetApp/locations/westus2/operationResults/856f6eae-a4da-4566-8296-7b9bff939b47","name":"856f6eae-a4da-4566-8296-7b9bff939b47","status":"Creating","startTime":"2019-03-26T12:13:29.1816382Z","endTime":"0001-01-01T00:00:00Z","percentComplete":0.0,"properties":{"resourceName":"/subscriptions/00000000-0000-0000-0000-000000000000/resourceGroups/sdk-py-tests-rg/providers/Microsoft.NetApp/netAppAccounts/sdk-py-tests-acc-1/capacityPools/sdk-py-tests-pool-1/volumes/sdk-py-tests-vol-1"}}'}
-=======
           azure-mgmt-netapp/0.4.0 Azure-SDK-For-Python]
     method: GET
     uri: https://management.azure.com/subscriptions/00000000-0000-0000-0000-000000000000/providers/Microsoft.NetApp/locations/eastus2/operationResults/9d4802cb-1a84-4eff-83e3-5d3649843d37?api-version=2019-05-01
   response:
     body: {string: !!python/unicode '{"id":"/subscriptions/00000000-0000-0000-0000-000000000000/providers/Microsoft.NetApp/locations/eastus2/operationResults/9d4802cb-1a84-4eff-83e3-5d3649843d37","name":"9d4802cb-1a84-4eff-83e3-5d3649843d37","status":"Creating","startTime":"2019-05-07T21:32:06.1110225Z","endTime":"0001-01-01T00:00:00Z","percentComplete":0.0,"properties":{"resourceName":"/subscriptions/00000000-0000-0000-0000-000000000000/resourceGroups/sdk-net-tests-rg-eus2/providers/Microsoft.NetApp/netAppAccounts/sdk-py-tests-acc-1/capacityPools/sdk-py-tests-pool-1/volumes/sdk-py-tests-vol-1"}}'}
->>>>>>> b677c6ec
     headers:
       access-control-expose-headers: [Request-Context]
       cache-control: [no-cache]
       content-length: ['566']
       content-type: [application/json; charset=utf-8]
-<<<<<<< HEAD
-      date: ['Tue, 26 Mar 2019 12:14:01 GMT']
-=======
       date: ['Tue, 07 May 2019 21:32:36 GMT']
->>>>>>> b677c6ec
-      expires: ['-1']
-      pragma: [no-cache]
-      request-context: ['appId=cid-v1:2c4cb680-0a1f-424d-bb8d-8e650ba68d53']
-      server: [Microsoft-IIS/10.0]
-      strict-transport-security: [max-age=31536000; includeSubDomains]
-      transfer-encoding: [chunked]
-      vary: [Accept-Encoding]
-      x-content-type-options: [nosniff]
-      x-powered-by: [ASP.NET]
-    status: {code: 200, message: OK}
-- request:
-    body: null
-    headers:
-      Accept: [application/json]
-      Accept-Encoding: ['gzip, deflate']
-      Connection: [keep-alive]
-      User-Agent: [python/2.7.10 (Darwin-16.7.0-x86_64-i386-64bit) msrest/0.6.3 msrest_azure/0.4.34
-<<<<<<< HEAD
-          azure-mgmt-netapp/0.3.0 Azure-SDK-For-Python]
-    method: GET
-    uri: https://management.azure.com/subscriptions/00000000-0000-0000-0000-000000000000/providers/Microsoft.NetApp/locations/westus2/operationResults/856f6eae-a4da-4566-8296-7b9bff939b47?api-version=2017-08-15
-  response:
-    body: {string: !!python/unicode '{"id":"/subscriptions/00000000-0000-0000-0000-000000000000/providers/Microsoft.NetApp/locations/westus2/operationResults/856f6eae-a4da-4566-8296-7b9bff939b47","name":"856f6eae-a4da-4566-8296-7b9bff939b47","status":"Creating","startTime":"2019-03-26T12:13:29.1816382Z","endTime":"0001-01-01T00:00:00Z","percentComplete":0.0,"properties":{"resourceName":"/subscriptions/00000000-0000-0000-0000-000000000000/resourceGroups/sdk-py-tests-rg/providers/Microsoft.NetApp/netAppAccounts/sdk-py-tests-acc-1/capacityPools/sdk-py-tests-pool-1/volumes/sdk-py-tests-vol-1"}}'}
-    headers:
-      access-control-expose-headers: [Request-Context]
-      cache-control: [no-cache]
-      content-length: ['560']
-      content-type: [application/json; charset=utf-8]
-      date: ['Tue, 26 Mar 2019 12:14:33 GMT']
-=======
+      expires: ['-1']
+      pragma: [no-cache]
+      request-context: ['appId=cid-v1:2c4cb680-0a1f-424d-bb8d-8e650ba68d53']
+      server: [Microsoft-IIS/10.0]
+      strict-transport-security: [max-age=31536000; includeSubDomains]
+      transfer-encoding: [chunked]
+      vary: [Accept-Encoding]
+      x-content-type-options: [nosniff]
+      x-powered-by: [ASP.NET]
+    status: {code: 200, message: OK}
+- request:
+    body: null
+    headers:
+      Accept: [application/json]
+      Accept-Encoding: ['gzip, deflate']
+      Connection: [keep-alive]
+      User-Agent: [python/2.7.10 (Darwin-16.7.0-x86_64-i386-64bit) msrest/0.6.3 msrest_azure/0.4.34
           azure-mgmt-netapp/0.4.0 Azure-SDK-For-Python]
     method: GET
     uri: https://management.azure.com/subscriptions/00000000-0000-0000-0000-000000000000/providers/Microsoft.NetApp/locations/eastus2/operationResults/9d4802cb-1a84-4eff-83e3-5d3649843d37?api-version=2019-05-01
@@ -391,37 +260,23 @@
       content-length: ['566']
       content-type: [application/json; charset=utf-8]
       date: ['Tue, 07 May 2019 21:33:08 GMT']
->>>>>>> b677c6ec
-      expires: ['-1']
-      pragma: [no-cache]
-      request-context: ['appId=cid-v1:2c4cb680-0a1f-424d-bb8d-8e650ba68d53']
-      server: [Microsoft-IIS/10.0]
-      strict-transport-security: [max-age=31536000; includeSubDomains]
-      transfer-encoding: [chunked]
-      vary: [Accept-Encoding]
-      x-content-type-options: [nosniff]
-      x-powered-by: [ASP.NET]
-    status: {code: 200, message: OK}
-- request:
-    body: null
-    headers:
-      Accept: [application/json]
-      Accept-Encoding: ['gzip, deflate']
-      Connection: [keep-alive]
-      User-Agent: [python/2.7.10 (Darwin-16.7.0-x86_64-i386-64bit) msrest/0.6.3 msrest_azure/0.4.34
-<<<<<<< HEAD
-          azure-mgmt-netapp/0.3.0 Azure-SDK-For-Python]
-    method: GET
-    uri: https://management.azure.com/subscriptions/00000000-0000-0000-0000-000000000000/providers/Microsoft.NetApp/locations/westus2/operationResults/856f6eae-a4da-4566-8296-7b9bff939b47?api-version=2017-08-15
-  response:
-    body: {string: !!python/unicode '{"id":"/subscriptions/00000000-0000-0000-0000-000000000000/providers/Microsoft.NetApp/locations/westus2/operationResults/856f6eae-a4da-4566-8296-7b9bff939b47","name":"856f6eae-a4da-4566-8296-7b9bff939b47","status":"Creating","startTime":"2019-03-26T12:13:29.1816382Z","endTime":"0001-01-01T00:00:00Z","percentComplete":0.0,"properties":{"resourceName":"/subscriptions/00000000-0000-0000-0000-000000000000/resourceGroups/sdk-py-tests-rg/providers/Microsoft.NetApp/netAppAccounts/sdk-py-tests-acc-1/capacityPools/sdk-py-tests-pool-1/volumes/sdk-py-tests-vol-1"}}'}
-    headers:
-      access-control-expose-headers: [Request-Context]
-      cache-control: [no-cache]
-      content-length: ['560']
-      content-type: [application/json; charset=utf-8]
-      date: ['Tue, 26 Mar 2019 12:15:05 GMT']
-=======
+      expires: ['-1']
+      pragma: [no-cache]
+      request-context: ['appId=cid-v1:2c4cb680-0a1f-424d-bb8d-8e650ba68d53']
+      server: [Microsoft-IIS/10.0]
+      strict-transport-security: [max-age=31536000; includeSubDomains]
+      transfer-encoding: [chunked]
+      vary: [Accept-Encoding]
+      x-content-type-options: [nosniff]
+      x-powered-by: [ASP.NET]
+    status: {code: 200, message: OK}
+- request:
+    body: null
+    headers:
+      Accept: [application/json]
+      Accept-Encoding: ['gzip, deflate']
+      Connection: [keep-alive]
+      User-Agent: [python/2.7.10 (Darwin-16.7.0-x86_64-i386-64bit) msrest/0.6.3 msrest_azure/0.4.34
           azure-mgmt-netapp/0.4.0 Azure-SDK-For-Python]
     method: GET
     uri: https://management.azure.com/subscriptions/00000000-0000-0000-0000-000000000000/providers/Microsoft.NetApp/locations/eastus2/operationResults/9d4802cb-1a84-4eff-83e3-5d3649843d37?api-version=2019-05-01
@@ -433,37 +288,23 @@
       content-length: ['566']
       content-type: [application/json; charset=utf-8]
       date: ['Tue, 07 May 2019 21:33:40 GMT']
->>>>>>> b677c6ec
-      expires: ['-1']
-      pragma: [no-cache]
-      request-context: ['appId=cid-v1:2c4cb680-0a1f-424d-bb8d-8e650ba68d53']
-      server: [Microsoft-IIS/10.0]
-      strict-transport-security: [max-age=31536000; includeSubDomains]
-      transfer-encoding: [chunked]
-      vary: [Accept-Encoding]
-      x-content-type-options: [nosniff]
-      x-powered-by: [ASP.NET]
-    status: {code: 200, message: OK}
-- request:
-    body: null
-    headers:
-      Accept: [application/json]
-      Accept-Encoding: ['gzip, deflate']
-      Connection: [keep-alive]
-      User-Agent: [python/2.7.10 (Darwin-16.7.0-x86_64-i386-64bit) msrest/0.6.3 msrest_azure/0.4.34
-<<<<<<< HEAD
-          azure-mgmt-netapp/0.3.0 Azure-SDK-For-Python]
-    method: GET
-    uri: https://management.azure.com/subscriptions/00000000-0000-0000-0000-000000000000/providers/Microsoft.NetApp/locations/westus2/operationResults/856f6eae-a4da-4566-8296-7b9bff939b47?api-version=2017-08-15
-  response:
-    body: {string: !!python/unicode '{"id":"/subscriptions/00000000-0000-0000-0000-000000000000/providers/Microsoft.NetApp/locations/westus2/operationResults/856f6eae-a4da-4566-8296-7b9bff939b47","name":"856f6eae-a4da-4566-8296-7b9bff939b47","status":"Creating","startTime":"2019-03-26T12:13:29.1816382Z","endTime":"0001-01-01T00:00:00Z","percentComplete":0.0,"properties":{"resourceName":"/subscriptions/00000000-0000-0000-0000-000000000000/resourceGroups/sdk-py-tests-rg/providers/Microsoft.NetApp/netAppAccounts/sdk-py-tests-acc-1/capacityPools/sdk-py-tests-pool-1/volumes/sdk-py-tests-vol-1"}}'}
-    headers:
-      access-control-expose-headers: [Request-Context]
-      cache-control: [no-cache]
-      content-length: ['560']
-      content-type: [application/json; charset=utf-8]
-      date: ['Tue, 26 Mar 2019 12:15:36 GMT']
-=======
+      expires: ['-1']
+      pragma: [no-cache]
+      request-context: ['appId=cid-v1:2c4cb680-0a1f-424d-bb8d-8e650ba68d53']
+      server: [Microsoft-IIS/10.0]
+      strict-transport-security: [max-age=31536000; includeSubDomains]
+      transfer-encoding: [chunked]
+      vary: [Accept-Encoding]
+      x-content-type-options: [nosniff]
+      x-powered-by: [ASP.NET]
+    status: {code: 200, message: OK}
+- request:
+    body: null
+    headers:
+      Accept: [application/json]
+      Accept-Encoding: ['gzip, deflate']
+      Connection: [keep-alive]
+      User-Agent: [python/2.7.10 (Darwin-16.7.0-x86_64-i386-64bit) msrest/0.6.3 msrest_azure/0.4.34
           azure-mgmt-netapp/0.4.0 Azure-SDK-For-Python]
     method: GET
     uri: https://management.azure.com/subscriptions/00000000-0000-0000-0000-000000000000/providers/Microsoft.NetApp/locations/eastus2/operationResults/9d4802cb-1a84-4eff-83e3-5d3649843d37?api-version=2019-05-01
@@ -475,37 +316,23 @@
       content-length: ['566']
       content-type: [application/json; charset=utf-8]
       date: ['Tue, 07 May 2019 21:34:11 GMT']
->>>>>>> b677c6ec
-      expires: ['-1']
-      pragma: [no-cache]
-      request-context: ['appId=cid-v1:2c4cb680-0a1f-424d-bb8d-8e650ba68d53']
-      server: [Microsoft-IIS/10.0]
-      strict-transport-security: [max-age=31536000; includeSubDomains]
-      transfer-encoding: [chunked]
-      vary: [Accept-Encoding]
-      x-content-type-options: [nosniff]
-      x-powered-by: [ASP.NET]
-    status: {code: 200, message: OK}
-- request:
-    body: null
-    headers:
-      Accept: [application/json]
-      Accept-Encoding: ['gzip, deflate']
-      Connection: [keep-alive]
-      User-Agent: [python/2.7.10 (Darwin-16.7.0-x86_64-i386-64bit) msrest/0.6.3 msrest_azure/0.4.34
-<<<<<<< HEAD
-          azure-mgmt-netapp/0.3.0 Azure-SDK-For-Python]
-    method: GET
-    uri: https://management.azure.com/subscriptions/00000000-0000-0000-0000-000000000000/providers/Microsoft.NetApp/locations/westus2/operationResults/856f6eae-a4da-4566-8296-7b9bff939b47?api-version=2017-08-15
-  response:
-    body: {string: !!python/unicode '{"id":"/subscriptions/00000000-0000-0000-0000-000000000000/providers/Microsoft.NetApp/locations/westus2/operationResults/856f6eae-a4da-4566-8296-7b9bff939b47","name":"856f6eae-a4da-4566-8296-7b9bff939b47","status":"Succeeded","startTime":"2019-03-26T12:13:29.1816382Z","endTime":"2019-03-26T12:16:03.4142366Z","percentComplete":100.0,"properties":{"resourceName":"/subscriptions/00000000-0000-0000-0000-000000000000/resourceGroups/sdk-py-tests-rg/providers/Microsoft.NetApp/netAppAccounts/sdk-py-tests-acc-1/capacityPools/sdk-py-tests-pool-1/volumes/sdk-py-tests-vol-1"}}'}
-    headers:
-      access-control-expose-headers: [Request-Context]
-      cache-control: [no-cache]
-      content-length: ['571']
-      content-type: [application/json; charset=utf-8]
-      date: ['Tue, 26 Mar 2019 12:16:09 GMT']
-=======
+      expires: ['-1']
+      pragma: [no-cache]
+      request-context: ['appId=cid-v1:2c4cb680-0a1f-424d-bb8d-8e650ba68d53']
+      server: [Microsoft-IIS/10.0]
+      strict-transport-security: [max-age=31536000; includeSubDomains]
+      transfer-encoding: [chunked]
+      vary: [Accept-Encoding]
+      x-content-type-options: [nosniff]
+      x-powered-by: [ASP.NET]
+    status: {code: 200, message: OK}
+- request:
+    body: null
+    headers:
+      Accept: [application/json]
+      Accept-Encoding: ['gzip, deflate']
+      Connection: [keep-alive]
+      User-Agent: [python/2.7.10 (Darwin-16.7.0-x86_64-i386-64bit) msrest/0.6.3 msrest_azure/0.4.34
           azure-mgmt-netapp/0.4.0 Azure-SDK-For-Python]
     method: GET
     uri: https://management.azure.com/subscriptions/00000000-0000-0000-0000-000000000000/providers/Microsoft.NetApp/locations/eastus2/operationResults/9d4802cb-1a84-4eff-83e3-5d3649843d37?api-version=2019-05-01
@@ -517,38 +344,23 @@
       content-length: ['577']
       content-type: [application/json; charset=utf-8]
       date: ['Tue, 07 May 2019 21:34:42 GMT']
->>>>>>> b677c6ec
-      expires: ['-1']
-      pragma: [no-cache]
-      request-context: ['appId=cid-v1:2c4cb680-0a1f-424d-bb8d-8e650ba68d53']
-      server: [Microsoft-IIS/10.0]
-      strict-transport-security: [max-age=31536000; includeSubDomains]
-      transfer-encoding: [chunked]
-      vary: [Accept-Encoding]
-      x-content-type-options: [nosniff]
-      x-powered-by: [ASP.NET]
-    status: {code: 200, message: OK}
-- request:
-    body: null
-    headers:
-      Accept: [application/json]
-      Accept-Encoding: ['gzip, deflate']
-      Connection: [keep-alive]
-      User-Agent: [python/2.7.10 (Darwin-16.7.0-x86_64-i386-64bit) msrest/0.6.3 msrest_azure/0.4.34
-<<<<<<< HEAD
-          azure-mgmt-netapp/0.3.0 Azure-SDK-For-Python]
-    method: GET
-    uri: https://management.azure.com/subscriptions/00000000-0000-0000-0000-000000000000/resourceGroups/sdk-py-tests-rg/providers/Microsoft.NetApp/netAppAccounts/sdk-py-tests-acc-1/capacityPools/sdk-py-tests-pool-1/volumes/sdk-py-tests-vol-1?api-version=2017-08-15
-  response:
-    body: {string: !!python/unicode '{"id":"/subscriptions/00000000-0000-0000-0000-000000000000/resourceGroups/sdk-py-tests-rg/providers/Microsoft.NetApp/netAppAccounts/sdk-py-tests-acc-1/capacityPools/sdk-py-tests-pool-1/volumes/sdk-py-tests-vol-1","name":"sdk-py-tests-acc-1/sdk-py-tests-pool-1/sdk-py-tests-vol-1","type":"Microsoft.NetApp/netAppAccounts/capacityPools/volumes","etag":"W/\"datetime''2019-03-26T12%3A16%3A03.4428275Z''\"","location":"westus2","properties":{"provisioningState":"Succeeded","fileSystemId":"b436904a-0eaa-6ef1-e2e7-af7c5ed83e3a","serviceLevel":"Premium","creationToken":"sdk-py-tests-vol-1","ownerId":"38ab86f1-9d30-413b-8fc0-d31ad85fa6a1","usageThreshold":107374182400,"usedBytes":0,"snapshotPolicy":{"enabled":false},"exportPolicy":{"rules":[{"ruleIndex":1,"unixReadOnly":false,"unixReadWrite":true,"cifs":false,"nfsv3":true,"nfsv4":false,"allowedClients":"0.0.0.0/0"}]},"protocolTypes":["NFSv3"],"baremetalTenantId":"baremetalTenant_svm_38ab86f19d30413b8fc0d31ad85fa6a1_7d2e128c","subnetId":"/subscriptions/00000000-0000-0000-0000-000000000000/resourceGroups/sdk-py-tests-rg/providers/Microsoft.Network/virtualNetworks/sdk-py-tests-rg-vnet/subnets/default","mountTargets":[{"provisioningState":"Succeeded","mountTargetId":"de0fee28-0dd4-cf3d-766a-d4edd85464b6","fileSystemId":"b436904a-0eaa-6ef1-e2e7-af7c5ed83e3a","startIp":"10.0.1.5","endIp":"10.0.1.5","gateway":"10.0.1.1","netmask":"255.255.255.240","ipAddress":"10.0.1.5"}]}}'}
-    headers:
-      access-control-expose-headers: [Request-Context]
-      cache-control: [no-cache]
-      content-length: ['1426']
-      content-type: [application/json; charset=utf-8]
-      date: ['Tue, 26 Mar 2019 12:16:11 GMT']
-      etag: [W/"datetime'2019-03-26T12%3A16%3A03.4428275Z'"]
-=======
+      expires: ['-1']
+      pragma: [no-cache]
+      request-context: ['appId=cid-v1:2c4cb680-0a1f-424d-bb8d-8e650ba68d53']
+      server: [Microsoft-IIS/10.0]
+      strict-transport-security: [max-age=31536000; includeSubDomains]
+      transfer-encoding: [chunked]
+      vary: [Accept-Encoding]
+      x-content-type-options: [nosniff]
+      x-powered-by: [ASP.NET]
+    status: {code: 200, message: OK}
+- request:
+    body: null
+    headers:
+      Accept: [application/json]
+      Accept-Encoding: ['gzip, deflate']
+      Connection: [keep-alive]
+      User-Agent: [python/2.7.10 (Darwin-16.7.0-x86_64-i386-64bit) msrest/0.6.3 msrest_azure/0.4.34
           azure-mgmt-netapp/0.4.0 Azure-SDK-For-Python]
     method: GET
     uri: https://management.azure.com/subscriptions/00000000-0000-0000-0000-000000000000/resourceGroups/sdk-net-tests-rg-eus2/providers/Microsoft.NetApp/netAppAccounts/sdk-py-tests-acc-1/capacityPools/sdk-py-tests-pool-1/volumes/sdk-py-tests-vol-1?api-version=2019-05-01
@@ -561,39 +373,23 @@
       content-type: [application/json; charset=utf-8]
       date: ['Tue, 07 May 2019 21:34:43 GMT']
       etag: [W/"datetime'2019-05-07T21%3A34%3A37.6801556Z'"]
->>>>>>> b677c6ec
-      expires: ['-1']
-      pragma: [no-cache]
-      request-context: ['appId=cid-v1:2c4cb680-0a1f-424d-bb8d-8e650ba68d53']
-      server: [Microsoft-IIS/10.0]
-      strict-transport-security: [max-age=31536000; includeSubDomains]
-      transfer-encoding: [chunked]
-      vary: [Accept-Encoding]
-      x-content-type-options: [nosniff]
-      x-powered-by: [ASP.NET]
-    status: {code: 200, message: OK}
-- request:
-    body: null
-    headers:
-      Accept: [application/json]
-      Accept-Encoding: ['gzip, deflate']
-      Connection: [keep-alive]
-      User-Agent: [python/2.7.10 (Darwin-16.7.0-x86_64-i386-64bit) msrest/0.6.3 msrest_azure/0.4.34
-<<<<<<< HEAD
-          azure-mgmt-netapp/0.3.0 Azure-SDK-For-Python]
-      accept-language: [en-US]
-    method: GET
-    uri: https://management.azure.com/subscriptions/00000000-0000-0000-0000-000000000000/resourceGroups/sdk-py-tests-rg/providers/Microsoft.NetApp/netAppAccounts/sdk-py-tests-acc-1/capacityPools/sdk-py-tests-pool-1/volumes/sdk-py-tests-vol-1?api-version=2017-08-15
-  response:
-    body: {string: !!python/unicode '{"id":"/subscriptions/00000000-0000-0000-0000-000000000000/resourceGroups/sdk-py-tests-rg/providers/Microsoft.NetApp/netAppAccounts/sdk-py-tests-acc-1/capacityPools/sdk-py-tests-pool-1/volumes/sdk-py-tests-vol-1","name":"sdk-py-tests-acc-1/sdk-py-tests-pool-1/sdk-py-tests-vol-1","type":"Microsoft.NetApp/netAppAccounts/capacityPools/volumes","etag":"W/\"datetime''2019-03-26T12%3A16%3A03.4428275Z''\"","location":"westus2","properties":{"provisioningState":"Succeeded","fileSystemId":"b436904a-0eaa-6ef1-e2e7-af7c5ed83e3a","serviceLevel":"Premium","creationToken":"sdk-py-tests-vol-1","ownerId":"38ab86f1-9d30-413b-8fc0-d31ad85fa6a1","usageThreshold":107374182400,"usedBytes":0,"snapshotPolicy":{"enabled":false},"exportPolicy":{"rules":[{"ruleIndex":1,"unixReadOnly":false,"unixReadWrite":true,"cifs":false,"nfsv3":true,"nfsv4":false,"allowedClients":"0.0.0.0/0"}]},"protocolTypes":["NFSv3"],"baremetalTenantId":"baremetalTenant_svm_38ab86f19d30413b8fc0d31ad85fa6a1_7d2e128c","subnetId":"/subscriptions/00000000-0000-0000-0000-000000000000/resourceGroups/sdk-py-tests-rg/providers/Microsoft.Network/virtualNetworks/sdk-py-tests-rg-vnet/subnets/default","mountTargets":[{"provisioningState":"Succeeded","mountTargetId":"de0fee28-0dd4-cf3d-766a-d4edd85464b6","fileSystemId":"b436904a-0eaa-6ef1-e2e7-af7c5ed83e3a","startIp":"10.0.1.5","endIp":"10.0.1.5","gateway":"10.0.1.1","netmask":"255.255.255.240","ipAddress":"10.0.1.5"}]}}'}
-    headers:
-      access-control-expose-headers: [Request-Context]
-      cache-control: [no-cache]
-      content-length: ['1426']
-      content-type: [application/json; charset=utf-8]
-      date: ['Tue, 26 Mar 2019 12:16:17 GMT']
-      etag: [W/"datetime'2019-03-26T12%3A16%3A03.4428275Z'"]
-=======
+      expires: ['-1']
+      pragma: [no-cache]
+      request-context: ['appId=cid-v1:2c4cb680-0a1f-424d-bb8d-8e650ba68d53']
+      server: [Microsoft-IIS/10.0]
+      strict-transport-security: [max-age=31536000; includeSubDomains]
+      transfer-encoding: [chunked]
+      vary: [Accept-Encoding]
+      x-content-type-options: [nosniff]
+      x-powered-by: [ASP.NET]
+    status: {code: 200, message: OK}
+- request:
+    body: null
+    headers:
+      Accept: [application/json]
+      Accept-Encoding: ['gzip, deflate']
+      Connection: [keep-alive]
+      User-Agent: [python/2.7.10 (Darwin-16.7.0-x86_64-i386-64bit) msrest/0.6.3 msrest_azure/0.4.34
           azure-mgmt-netapp/0.4.0 Azure-SDK-For-Python]
       accept-language: [en-US]
     method: GET
@@ -607,25 +403,19 @@
       content-type: [application/json; charset=utf-8]
       date: ['Tue, 07 May 2019 21:34:48 GMT']
       etag: [W/"datetime'2019-05-07T21%3A34%3A37.6801556Z'"]
->>>>>>> b677c6ec
-      expires: ['-1']
-      pragma: [no-cache]
-      request-context: ['appId=cid-v1:2c4cb680-0a1f-424d-bb8d-8e650ba68d53']
-      server: [Microsoft-IIS/10.0]
-      strict-transport-security: [max-age=31536000; includeSubDomains]
-      transfer-encoding: [chunked]
-      vary: [Accept-Encoding]
-      x-content-type-options: [nosniff]
-      x-powered-by: [ASP.NET]
-    status: {code: 200, message: OK}
-- request:
-<<<<<<< HEAD
-    body: !!python/unicode '{"properties": {"fileSystemId": "b436904a-0eaa-6ef1-e2e7-af7c5ed83e3a"},
-      "location": "westus2"}'
-=======
+      expires: ['-1']
+      pragma: [no-cache]
+      request-context: ['appId=cid-v1:2c4cb680-0a1f-424d-bb8d-8e650ba68d53']
+      server: [Microsoft-IIS/10.0]
+      strict-transport-security: [max-age=31536000; includeSubDomains]
+      transfer-encoding: [chunked]
+      vary: [Accept-Encoding]
+      x-content-type-options: [nosniff]
+      x-powered-by: [ASP.NET]
+    status: {code: 200, message: OK}
+- request:
     body: !!python/unicode '{"properties": {"fileSystemId": "cdbc3f50-5e76-b883-e4d3-e712408d0b4f"},
       "location": "eastus2"}'
->>>>>>> b677c6ec
     headers:
       Accept: [application/json]
       Accept-Encoding: ['gzip, deflate']
@@ -633,21 +423,6 @@
       Content-Length: ['95']
       Content-Type: [application/json; charset=utf-8]
       User-Agent: [python/2.7.10 (Darwin-16.7.0-x86_64-i386-64bit) msrest/0.6.3 msrest_azure/0.4.34
-<<<<<<< HEAD
-          azure-mgmt-netapp/0.3.0 Azure-SDK-For-Python]
-      accept-language: [en-US]
-    method: PUT
-    uri: https://management.azure.com/subscriptions/00000000-0000-0000-0000-000000000000/resourceGroups/sdk-py-tests-rg/providers/Microsoft.NetApp/netAppAccounts/sdk-py-tests-acc-1/capacityPools/sdk-py-tests-pool-1/volumes/sdk-py-tests-vol-1/snapshots/sdk-py-tests-snapshot-1?api-version=2017-08-15
-  response:
-    body: {string: !!python/unicode '{"id":"/subscriptions/00000000-0000-0000-0000-000000000000/resourceGroups/sdk-py-tests-rg/providers/Microsoft.NetApp/netAppAccounts/sdk-py-tests-acc-1/capacityPools/sdk-py-tests-pool-1/volumes/sdk-py-tests-vol-1/snapshots/sdk-py-tests-snapshot-1","name":"sdk-py-tests-acc-1/sdk-py-tests-pool-1/sdk-py-tests-vol-1/sdk-py-tests-snapshot-1","type":"Microsoft.NetApp/netAppAccounts/capacityPools/volumes/snapshots","etag":"3/26/2019
-        12:16:26 PM","location":"westus2","properties":{"provisioningState":"Succeeded","snapshotId":"4a1f8662-8e25-bbde-0025-8b7c35a67758","fileSystemId":"b436904a-0eaa-6ef1-e2e7-af7c5ed83e3a","name":"sdk-py-tests-snapshot-1","created":"2019-03-26T12:16:23Z"}}'}
-    headers:
-      access-control-expose-headers: [Request-Context]
-      cache-control: [no-cache]
-      content-length: ['682']
-      content-type: [application/json; charset=utf-8]
-      date: ['Tue, 26 Mar 2019 12:16:26 GMT']
-=======
           azure-mgmt-netapp/0.4.0 Azure-SDK-For-Python]
       accept-language: [en-US]
     method: PUT
@@ -661,18 +436,13 @@
       content-length: ['686']
       content-type: [application/json; charset=utf-8]
       date: ['Tue, 07 May 2019 21:34:54 GMT']
->>>>>>> b677c6ec
-      expires: ['-1']
-      pragma: [no-cache]
-      request-context: ['appId=cid-v1:2c4cb680-0a1f-424d-bb8d-8e650ba68d53']
-      server: [Microsoft-IIS/10.0]
-      strict-transport-security: [max-age=31536000; includeSubDomains]
-      x-content-type-options: [nosniff]
-<<<<<<< HEAD
-      x-ms-ratelimit-remaining-subscription-writes: ['1199']
-=======
+      expires: ['-1']
+      pragma: [no-cache]
+      request-context: ['appId=cid-v1:2c4cb680-0a1f-424d-bb8d-8e650ba68d53']
+      server: [Microsoft-IIS/10.0]
+      strict-transport-security: [max-age=31536000; includeSubDomains]
+      x-content-type-options: [nosniff]
       x-ms-ratelimit-remaining-subscription-writes: ['1197']
->>>>>>> b677c6ec
       x-powered-by: [ASP.NET]
     status: {code: 201, message: Created}
 - request:
@@ -682,20 +452,6 @@
       Accept-Encoding: ['gzip, deflate']
       Connection: [keep-alive]
       User-Agent: [python/2.7.10 (Darwin-16.7.0-x86_64-i386-64bit) msrest/0.6.3 msrest_azure/0.4.34
-<<<<<<< HEAD
-          azure-mgmt-netapp/0.3.0 Azure-SDK-For-Python]
-      accept-language: [en-US]
-    method: GET
-    uri: https://management.azure.com/subscriptions/00000000-0000-0000-0000-000000000000/resourceGroups/sdk-py-tests-rg/providers/Microsoft.NetApp/netAppAccounts/sdk-py-tests-acc-1/capacityPools/sdk-py-tests-pool-1/volumes/sdk-py-tests-vol-1/snapshots/sdk-py-tests-snapshot-1?api-version=2017-08-15
-  response:
-    body: {string: !!python/unicode '{"id":"/subscriptions/00000000-0000-0000-0000-000000000000/resourceGroups/sdk-py-tests-rg/providers/Microsoft.NetApp/netAppAccounts/sdk-py-tests-acc-1/capacityPools/sdk-py-tests-pool-1/volumes/sdk-py-tests-vol-1/snapshots/sdk-py-tests-snapshot-1","name":"sdk-py-tests-acc-1/sdk-py-tests-pool-1/sdk-py-tests-vol-1/sdk-py-tests-snapshot-1","type":"Microsoft.NetApp/netAppAccounts/capacityPools/volumes/snapshots","location":"westus2","properties":{"provisioningState":"Succeeded","snapshotId":"4a1f8662-8e25-bbde-0025-8b7c35a67758","fileSystemId":"b436904a-0eaa-6ef1-e2e7-af7c5ed83e3a","name":"sdk-py-tests-snapshot-1","created":"2019-03-26T12:16:23Z"}}'}
-    headers:
-      access-control-expose-headers: [Request-Context]
-      cache-control: [no-cache]
-      content-length: ['651']
-      content-type: [application/json; charset=utf-8]
-      date: ['Tue, 26 Mar 2019 12:16:28 GMT']
-=======
           azure-mgmt-netapp/0.4.0 Azure-SDK-For-Python]
       accept-language: [en-US]
     method: GET
@@ -708,7 +464,6 @@
       content-length: ['657']
       content-type: [application/json; charset=utf-8]
       date: ['Tue, 07 May 2019 21:34:54 GMT']
->>>>>>> b677c6ec
       expires: ['-1']
       pragma: [no-cache]
       request-context: ['appId=cid-v1:2c4cb680-0a1f-424d-bb8d-8e650ba68d53']
@@ -727,28 +482,17 @@
       Connection: [keep-alive]
       Content-Length: ['0']
       User-Agent: [python/2.7.10 (Darwin-16.7.0-x86_64-i386-64bit) msrest/0.6.3 msrest_azure/0.4.34
-<<<<<<< HEAD
-          azure-mgmt-netapp/0.3.0 Azure-SDK-For-Python]
-      accept-language: [en-US]
-    method: DELETE
-    uri: https://management.azure.com/subscriptions/00000000-0000-0000-0000-000000000000/resourceGroups/sdk-py-tests-rg/providers/Microsoft.NetApp/netAppAccounts/sdk-py-tests-acc-1/capacityPools/sdk-py-tests-pool-1/volumes/sdk-py-tests-vol-1/snapshots/sdk-py-tests-snapshot-1?api-version=2017-08-15
-=======
           azure-mgmt-netapp/0.4.0 Azure-SDK-For-Python]
       accept-language: [en-US]
     method: DELETE
     uri: https://management.azure.com/subscriptions/00000000-0000-0000-0000-000000000000/resourceGroups/sdk-net-tests-rg-eus2/providers/Microsoft.NetApp/netAppAccounts/sdk-py-tests-acc-1/capacityPools/sdk-py-tests-pool-1/volumes/sdk-py-tests-vol-1/snapshots/sdk-py-tests-snapshot-1?api-version=2019-05-01
->>>>>>> b677c6ec
   response:
     body: {string: !!python/unicode ''}
     headers:
       access-control-expose-headers: [Request-Context]
       cache-control: [no-cache]
       content-length: ['0']
-<<<<<<< HEAD
-      date: ['Tue, 26 Mar 2019 12:16:36 GMT']
-=======
       date: ['Tue, 07 May 2019 21:34:59 GMT']
->>>>>>> b677c6ec
       expires: ['-1']
       pragma: [no-cache]
       request-context: ['appId=cid-v1:2c4cb680-0a1f-424d-bb8d-8e650ba68d53']
@@ -766,46 +510,26 @@
       Connection: [keep-alive]
       Content-Length: ['0']
       User-Agent: [python/2.7.10 (Darwin-16.7.0-x86_64-i386-64bit) msrest/0.6.3 msrest_azure/0.4.34
-<<<<<<< HEAD
-          azure-mgmt-netapp/0.3.0 Azure-SDK-For-Python]
-      accept-language: [en-US]
-    method: DELETE
-    uri: https://management.azure.com/subscriptions/00000000-0000-0000-0000-000000000000/resourceGroups/sdk-py-tests-rg/providers/Microsoft.NetApp/netAppAccounts/sdk-py-tests-acc-1/capacityPools/sdk-py-tests-pool-1/volumes/sdk-py-tests-vol-1?api-version=2017-08-15
-=======
           azure-mgmt-netapp/0.4.0 Azure-SDK-For-Python]
       accept-language: [en-US]
     method: DELETE
     uri: https://management.azure.com/subscriptions/00000000-0000-0000-0000-000000000000/resourceGroups/sdk-net-tests-rg-eus2/providers/Microsoft.NetApp/netAppAccounts/sdk-py-tests-acc-1/capacityPools/sdk-py-tests-pool-1/volumes/sdk-py-tests-vol-1?api-version=2019-05-01
->>>>>>> b677c6ec
   response:
     body: {string: !!python/unicode ''}
     headers:
       access-control-expose-headers: [Request-Context]
-<<<<<<< HEAD
-      azure-asyncoperation: ['https://management.azure.com/subscriptions/00000000-0000-0000-0000-000000000000/providers/Microsoft.NetApp/locations/westus2/operationResults/87765c7f-a65f-401c-a5d9-fd696e6abb07?api-version=2017-08-15']
-      cache-control: [no-cache]
-      content-length: ['0']
-      date: ['Tue, 26 Mar 2019 12:16:43 GMT']
-      expires: ['-1']
-      location: ['https://management.azure.com/subscriptions/00000000-0000-0000-0000-000000000000/providers/Microsoft.NetApp/locations/westus2/operationResults/87765c7f-a65f-401c-a5d9-fd696e6abb07?api-version=2017-08-15&operationResultResponseType=Location']
-=======
       azure-asyncoperation: ['https://management.azure.com/subscriptions/00000000-0000-0000-0000-000000000000/providers/Microsoft.NetApp/locations/eastus2/operationResults/6620e13b-e08a-4af3-9b35-30a447707c45?api-version=2019-05-01']
       cache-control: [no-cache]
       content-length: ['0']
       date: ['Tue, 07 May 2019 21:35:06 GMT']
       expires: ['-1']
       location: ['https://management.azure.com/subscriptions/00000000-0000-0000-0000-000000000000/providers/Microsoft.NetApp/locations/eastus2/operationResults/6620e13b-e08a-4af3-9b35-30a447707c45?api-version=2019-05-01&operationResultResponseType=Location']
->>>>>>> b677c6ec
-      pragma: [no-cache]
-      request-context: ['appId=cid-v1:2c4cb680-0a1f-424d-bb8d-8e650ba68d53']
-      server: [Microsoft-IIS/10.0]
-      strict-transport-security: [max-age=31536000; includeSubDomains]
-      x-content-type-options: [nosniff]
-<<<<<<< HEAD
-      x-ms-ratelimit-remaining-subscription-deletes: ['14999']
-=======
+      pragma: [no-cache]
+      request-context: ['appId=cid-v1:2c4cb680-0a1f-424d-bb8d-8e650ba68d53']
+      server: [Microsoft-IIS/10.0]
+      strict-transport-security: [max-age=31536000; includeSubDomains]
+      x-content-type-options: [nosniff]
       x-ms-ratelimit-remaining-subscription-deletes: ['14998']
->>>>>>> b677c6ec
       x-powered-by: [ASP.NET]
     status: {code: 202, message: Accepted}
 - request:
@@ -815,19 +539,6 @@
       Accept-Encoding: ['gzip, deflate']
       Connection: [keep-alive]
       User-Agent: [python/2.7.10 (Darwin-16.7.0-x86_64-i386-64bit) msrest/0.6.3 msrest_azure/0.4.34
-<<<<<<< HEAD
-          azure-mgmt-netapp/0.3.0 Azure-SDK-For-Python]
-    method: GET
-    uri: https://management.azure.com/subscriptions/00000000-0000-0000-0000-000000000000/providers/Microsoft.NetApp/locations/westus2/operationResults/87765c7f-a65f-401c-a5d9-fd696e6abb07?api-version=2017-08-15
-  response:
-    body: {string: !!python/unicode '{"id":"/subscriptions/00000000-0000-0000-0000-000000000000/providers/Microsoft.NetApp/locations/westus2/operationResults/87765c7f-a65f-401c-a5d9-fd696e6abb07","name":"87765c7f-a65f-401c-a5d9-fd696e6abb07","status":"Deleting","startTime":"2019-03-26T12:16:44.5318653Z","endTime":"0001-01-01T00:00:00Z","percentComplete":0.0,"properties":{"resourceName":"/subscriptions/00000000-0000-0000-0000-000000000000/resourceGroups/sdk-py-tests-rg/providers/Microsoft.NetApp/netAppAccounts/sdk-py-tests-acc-1/capacityPools/sdk-py-tests-pool-1/volumes/sdk-py-tests-vol-1"}}'}
-    headers:
-      access-control-expose-headers: [Request-Context]
-      cache-control: [no-cache]
-      content-length: ['560']
-      content-type: [application/json; charset=utf-8]
-      date: ['Tue, 26 Mar 2019 12:17:17 GMT']
-=======
           azure-mgmt-netapp/0.4.0 Azure-SDK-For-Python]
     method: GET
     uri: https://management.azure.com/subscriptions/00000000-0000-0000-0000-000000000000/providers/Microsoft.NetApp/locations/eastus2/operationResults/6620e13b-e08a-4af3-9b35-30a447707c45?api-version=2019-05-01
@@ -839,37 +550,23 @@
       content-length: ['566']
       content-type: [application/json; charset=utf-8]
       date: ['Tue, 07 May 2019 21:35:37 GMT']
->>>>>>> b677c6ec
-      expires: ['-1']
-      pragma: [no-cache]
-      request-context: ['appId=cid-v1:2c4cb680-0a1f-424d-bb8d-8e650ba68d53']
-      server: [Microsoft-IIS/10.0]
-      strict-transport-security: [max-age=31536000; includeSubDomains]
-      transfer-encoding: [chunked]
-      vary: [Accept-Encoding]
-      x-content-type-options: [nosniff]
-      x-powered-by: [ASP.NET]
-    status: {code: 200, message: OK}
-- request:
-    body: null
-    headers:
-      Accept: [application/json]
-      Accept-Encoding: ['gzip, deflate']
-      Connection: [keep-alive]
-      User-Agent: [python/2.7.10 (Darwin-16.7.0-x86_64-i386-64bit) msrest/0.6.3 msrest_azure/0.4.34
-<<<<<<< HEAD
-          azure-mgmt-netapp/0.3.0 Azure-SDK-For-Python]
-    method: GET
-    uri: https://management.azure.com/subscriptions/00000000-0000-0000-0000-000000000000/providers/Microsoft.NetApp/locations/westus2/operationResults/87765c7f-a65f-401c-a5d9-fd696e6abb07?api-version=2017-08-15
-  response:
-    body: {string: !!python/unicode '{"id":"/subscriptions/00000000-0000-0000-0000-000000000000/providers/Microsoft.NetApp/locations/westus2/operationResults/87765c7f-a65f-401c-a5d9-fd696e6abb07","name":"87765c7f-a65f-401c-a5d9-fd696e6abb07","status":"Succeeded","startTime":"2019-03-26T12:16:44.5318653Z","endTime":"2019-03-26T12:17:49.0560542Z","percentComplete":100.0,"properties":{"resourceName":"/subscriptions/00000000-0000-0000-0000-000000000000/resourceGroups/sdk-py-tests-rg/providers/Microsoft.NetApp/netAppAccounts/sdk-py-tests-acc-1/capacityPools/sdk-py-tests-pool-1/volumes/sdk-py-tests-vol-1"}}'}
-    headers:
-      access-control-expose-headers: [Request-Context]
-      cache-control: [no-cache]
-      content-length: ['571']
-      content-type: [application/json; charset=utf-8]
-      date: ['Tue, 26 Mar 2019 12:17:49 GMT']
-=======
+      expires: ['-1']
+      pragma: [no-cache]
+      request-context: ['appId=cid-v1:2c4cb680-0a1f-424d-bb8d-8e650ba68d53']
+      server: [Microsoft-IIS/10.0]
+      strict-transport-security: [max-age=31536000; includeSubDomains]
+      transfer-encoding: [chunked]
+      vary: [Accept-Encoding]
+      x-content-type-options: [nosniff]
+      x-powered-by: [ASP.NET]
+    status: {code: 200, message: OK}
+- request:
+    body: null
+    headers:
+      Accept: [application/json]
+      Accept-Encoding: ['gzip, deflate']
+      Connection: [keep-alive]
+      User-Agent: [python/2.7.10 (Darwin-16.7.0-x86_64-i386-64bit) msrest/0.6.3 msrest_azure/0.4.34
           azure-mgmt-netapp/0.4.0 Azure-SDK-For-Python]
     method: GET
     uri: https://management.azure.com/subscriptions/00000000-0000-0000-0000-000000000000/providers/Microsoft.NetApp/locations/eastus2/operationResults/6620e13b-e08a-4af3-9b35-30a447707c45?api-version=2019-05-01
@@ -881,29 +578,24 @@
       content-length: ['577']
       content-type: [application/json; charset=utf-8]
       date: ['Tue, 07 May 2019 21:36:08 GMT']
->>>>>>> b677c6ec
-      expires: ['-1']
-      pragma: [no-cache]
-      request-context: ['appId=cid-v1:2c4cb680-0a1f-424d-bb8d-8e650ba68d53']
-      server: [Microsoft-IIS/10.0]
-      strict-transport-security: [max-age=31536000; includeSubDomains]
-      transfer-encoding: [chunked]
-      vary: [Accept-Encoding]
-      x-content-type-options: [nosniff]
-      x-powered-by: [ASP.NET]
-    status: {code: 200, message: OK}
-- request:
-    body: null
-    headers:
-      Accept: [application/json]
-      Accept-Encoding: ['gzip, deflate']
-      Connection: [keep-alive]
-      User-Agent: [python/2.7.10 (Darwin-16.7.0-x86_64-i386-64bit) msrest/0.6.3 msrest_azure/0.4.34
-<<<<<<< HEAD
-          azure-mgmt-netapp/0.3.0 Azure-SDK-For-Python]
-=======
-          azure-mgmt-netapp/0.4.0 Azure-SDK-For-Python]
->>>>>>> b677c6ec
+      expires: ['-1']
+      pragma: [no-cache]
+      request-context: ['appId=cid-v1:2c4cb680-0a1f-424d-bb8d-8e650ba68d53']
+      server: [Microsoft-IIS/10.0]
+      strict-transport-security: [max-age=31536000; includeSubDomains]
+      transfer-encoding: [chunked]
+      vary: [Accept-Encoding]
+      x-content-type-options: [nosniff]
+      x-powered-by: [ASP.NET]
+    status: {code: 200, message: OK}
+- request:
+    body: null
+    headers:
+      Accept: [application/json]
+      Accept-Encoding: ['gzip, deflate']
+      Connection: [keep-alive]
+      User-Agent: [python/2.7.10 (Darwin-16.7.0-x86_64-i386-64bit) msrest/0.6.3 msrest_azure/0.4.34
+          azure-mgmt-netapp/0.4.0 Azure-SDK-For-Python]
       accept-language: [en-US]
     method: GET
     uri: https://management.azure.com/subscriptions/00000000-0000-0000-0000-000000000000/resourceGroups/sdk-net-tests-rg-eus2/providers/Microsoft.NetApp/netAppAccounts/sdk-py-tests-acc-1/capacityPools/sdk-py-tests-pool-1/volumes/sdk-py-tests-vol-1?api-version=2019-05-01
@@ -915,11 +607,7 @@
       cache-control: [no-cache]
       content-length: ['236']
       content-type: [application/json; charset=utf-8]
-<<<<<<< HEAD
-      date: ['Tue, 26 Mar 2019 12:17:55 GMT']
-=======
       date: ['Tue, 07 May 2019 21:36:14 GMT']
->>>>>>> b677c6ec
       expires: ['-1']
       pragma: [no-cache]
       strict-transport-security: [max-age=31536000; includeSubDomains]
@@ -934,11 +622,7 @@
       Connection: [keep-alive]
       Content-Length: ['0']
       User-Agent: [python/2.7.10 (Darwin-16.7.0-x86_64-i386-64bit) msrest/0.6.3 msrest_azure/0.4.34
-<<<<<<< HEAD
-          azure-mgmt-netapp/0.3.0 Azure-SDK-For-Python]
-=======
-          azure-mgmt-netapp/0.4.0 Azure-SDK-For-Python]
->>>>>>> b677c6ec
+          azure-mgmt-netapp/0.4.0 Azure-SDK-For-Python]
       accept-language: [en-US]
     method: DELETE
     uri: https://management.azure.com/subscriptions/00000000-0000-0000-0000-000000000000/resourceGroups/sdk-net-tests-rg-eus2/providers/Microsoft.NetApp/netAppAccounts/sdk-py-tests-acc-1/capacityPools/sdk-py-tests-pool-1?api-version=2019-05-01
@@ -946,31 +630,18 @@
     body: {string: !!python/unicode ''}
     headers:
       access-control-expose-headers: [Request-Context]
-<<<<<<< HEAD
-      azure-asyncoperation: ['https://management.azure.com/subscriptions/00000000-0000-0000-0000-000000000000/providers/Microsoft.NetApp/locations/westus2/operationResults/9f2d90c2-1c1f-4acc-8ea0-28b15f19baae?api-version=2017-08-15']
-      cache-control: [no-cache]
-      content-length: ['0']
-      date: ['Tue, 26 Mar 2019 12:17:58 GMT']
-      expires: ['-1']
-      location: ['https://management.azure.com/subscriptions/00000000-0000-0000-0000-000000000000/providers/Microsoft.NetApp/locations/westus2/operationResults/9f2d90c2-1c1f-4acc-8ea0-28b15f19baae?api-version=2017-08-15&operationResultResponseType=Location']
-=======
       azure-asyncoperation: ['https://management.azure.com/subscriptions/00000000-0000-0000-0000-000000000000/providers/Microsoft.NetApp/locations/eastus2/operationResults/7f39f472-b52a-4f09-bfe9-90a0580fafdd?api-version=2019-05-01']
       cache-control: [no-cache]
       content-length: ['0']
       date: ['Tue, 07 May 2019 21:36:15 GMT']
       expires: ['-1']
       location: ['https://management.azure.com/subscriptions/00000000-0000-0000-0000-000000000000/providers/Microsoft.NetApp/locations/eastus2/operationResults/7f39f472-b52a-4f09-bfe9-90a0580fafdd?api-version=2019-05-01&operationResultResponseType=Location']
->>>>>>> b677c6ec
-      pragma: [no-cache]
-      request-context: ['appId=cid-v1:2c4cb680-0a1f-424d-bb8d-8e650ba68d53']
-      server: [Microsoft-IIS/10.0]
-      strict-transport-security: [max-age=31536000; includeSubDomains]
-      x-content-type-options: [nosniff]
-<<<<<<< HEAD
-      x-ms-ratelimit-remaining-subscription-deletes: ['14999']
-=======
+      pragma: [no-cache]
+      request-context: ['appId=cid-v1:2c4cb680-0a1f-424d-bb8d-8e650ba68d53']
+      server: [Microsoft-IIS/10.0]
+      strict-transport-security: [max-age=31536000; includeSubDomains]
+      x-content-type-options: [nosniff]
       x-ms-ratelimit-remaining-subscription-deletes: ['14998']
->>>>>>> b677c6ec
       x-powered-by: [ASP.NET]
     status: {code: 202, message: Accepted}
 - request:
@@ -980,51 +651,35 @@
       Accept-Encoding: ['gzip, deflate']
       Connection: [keep-alive]
       User-Agent: [python/2.7.10 (Darwin-16.7.0-x86_64-i386-64bit) msrest/0.6.3 msrest_azure/0.4.34
-<<<<<<< HEAD
-          azure-mgmt-netapp/0.3.0 Azure-SDK-For-Python]
-    method: GET
-    uri: https://management.azure.com/subscriptions/00000000-0000-0000-0000-000000000000/providers/Microsoft.NetApp/locations/westus2/operationResults/9f2d90c2-1c1f-4acc-8ea0-28b15f19baae?api-version=2017-08-15
-  response:
-    body: {string: !!python/unicode '{"id":"/subscriptions/00000000-0000-0000-0000-000000000000/providers/Microsoft.NetApp/locations/westus2/operationResults/9f2d90c2-1c1f-4acc-8ea0-28b15f19baae","name":"9f2d90c2-1c1f-4acc-8ea0-28b15f19baae","status":"Succeeded","startTime":"2019-03-26T12:17:58.4382445Z","endTime":"2019-03-26T12:18:01.6290835Z","percentComplete":100.0,"properties":{"resourceName":"/subscriptions/00000000-0000-0000-0000-000000000000/resourceGroups/sdk-py-tests-rg/providers/Microsoft.NetApp/netAppAccounts/sdk-py-tests-acc-1/capacityPools/sdk-py-tests-pool-1"}}'}
-=======
           azure-mgmt-netapp/0.4.0 Azure-SDK-For-Python]
     method: GET
     uri: https://management.azure.com/subscriptions/00000000-0000-0000-0000-000000000000/providers/Microsoft.NetApp/locations/eastus2/operationResults/7f39f472-b52a-4f09-bfe9-90a0580fafdd?api-version=2019-05-01
   response:
     body: {string: !!python/unicode '{"id":"/subscriptions/00000000-0000-0000-0000-000000000000/providers/Microsoft.NetApp/locations/eastus2/operationResults/7f39f472-b52a-4f09-bfe9-90a0580fafdd","name":"7f39f472-b52a-4f09-bfe9-90a0580fafdd","status":"Succeeded","startTime":"2019-05-07T21:36:15.5276369Z","endTime":"2019-05-07T21:36:15.7619799Z","percentComplete":100.0,"properties":{"resourceName":"/subscriptions/00000000-0000-0000-0000-000000000000/resourceGroups/sdk-net-tests-rg-eus2/providers/Microsoft.NetApp/netAppAccounts/sdk-py-tests-acc-1/capacityPools/sdk-py-tests-pool-1"}}'}
->>>>>>> b677c6ec
     headers:
       access-control-expose-headers: [Request-Context]
       cache-control: [no-cache]
       content-length: ['550']
       content-type: [application/json; charset=utf-8]
-<<<<<<< HEAD
-      date: ['Tue, 26 Mar 2019 12:18:29 GMT']
-=======
       date: ['Tue, 07 May 2019 21:36:46 GMT']
->>>>>>> b677c6ec
-      expires: ['-1']
-      pragma: [no-cache]
-      request-context: ['appId=cid-v1:2c4cb680-0a1f-424d-bb8d-8e650ba68d53']
-      server: [Microsoft-IIS/10.0]
-      strict-transport-security: [max-age=31536000; includeSubDomains]
-      transfer-encoding: [chunked]
-      vary: [Accept-Encoding]
-      x-content-type-options: [nosniff]
-      x-powered-by: [ASP.NET]
-    status: {code: 200, message: OK}
-- request:
-    body: null
-    headers:
-      Accept: [application/json]
-      Accept-Encoding: ['gzip, deflate']
-      Connection: [keep-alive]
-      User-Agent: [python/2.7.10 (Darwin-16.7.0-x86_64-i386-64bit) msrest/0.6.3 msrest_azure/0.4.34
-<<<<<<< HEAD
-          azure-mgmt-netapp/0.3.0 Azure-SDK-For-Python]
-=======
-          azure-mgmt-netapp/0.4.0 Azure-SDK-For-Python]
->>>>>>> b677c6ec
+      expires: ['-1']
+      pragma: [no-cache]
+      request-context: ['appId=cid-v1:2c4cb680-0a1f-424d-bb8d-8e650ba68d53']
+      server: [Microsoft-IIS/10.0]
+      strict-transport-security: [max-age=31536000; includeSubDomains]
+      transfer-encoding: [chunked]
+      vary: [Accept-Encoding]
+      x-content-type-options: [nosniff]
+      x-powered-by: [ASP.NET]
+    status: {code: 200, message: OK}
+- request:
+    body: null
+    headers:
+      Accept: [application/json]
+      Accept-Encoding: ['gzip, deflate']
+      Connection: [keep-alive]
+      User-Agent: [python/2.7.10 (Darwin-16.7.0-x86_64-i386-64bit) msrest/0.6.3 msrest_azure/0.4.34
+          azure-mgmt-netapp/0.4.0 Azure-SDK-For-Python]
       accept-language: [en-US]
     method: GET
     uri: https://management.azure.com/subscriptions/00000000-0000-0000-0000-000000000000/resourceGroups/sdk-net-tests-rg-eus2/providers/Microsoft.NetApp/netAppAccounts/sdk-py-tests-acc-1/capacityPools/sdk-py-tests-pool-1?api-version=2019-05-01
@@ -1036,11 +691,7 @@
       cache-control: [no-cache]
       content-length: ['209']
       content-type: [application/json; charset=utf-8]
-<<<<<<< HEAD
-      date: ['Tue, 26 Mar 2019 12:18:35 GMT']
-=======
       date: ['Tue, 07 May 2019 21:36:51 GMT']
->>>>>>> b677c6ec
       expires: ['-1']
       pragma: [no-cache]
       strict-transport-security: [max-age=31536000; includeSubDomains]
@@ -1055,11 +706,7 @@
       Connection: [keep-alive]
       Content-Length: ['0']
       User-Agent: [python/2.7.10 (Darwin-16.7.0-x86_64-i386-64bit) msrest/0.6.3 msrest_azure/0.4.34
-<<<<<<< HEAD
-          azure-mgmt-netapp/0.3.0 Azure-SDK-For-Python]
-=======
-          azure-mgmt-netapp/0.4.0 Azure-SDK-For-Python]
->>>>>>> b677c6ec
+          azure-mgmt-netapp/0.4.0 Azure-SDK-For-Python]
       accept-language: [en-US]
     method: DELETE
     uri: https://management.azure.com/subscriptions/00000000-0000-0000-0000-000000000000/resourceGroups/sdk-net-tests-rg-eus2/providers/Microsoft.NetApp/netAppAccounts/sdk-py-tests-acc-1?api-version=2019-05-01
@@ -1067,21 +714,12 @@
     body: {string: !!python/unicode ''}
     headers:
       access-control-expose-headers: [Request-Context]
-<<<<<<< HEAD
-      azure-asyncoperation: ['https://management.azure.com/subscriptions/00000000-0000-0000-0000-000000000000/providers/Microsoft.NetApp/locations/westus2/operationResults/a32762c0-cf79-4e85-a24b-7bb74c2cc0d4?api-version=2017-08-15']
-      cache-control: [no-cache]
-      content-length: ['0']
-      date: ['Tue, 26 Mar 2019 12:18:37 GMT']
-      expires: ['-1']
-      location: ['https://management.azure.com/subscriptions/00000000-0000-0000-0000-000000000000/providers/Microsoft.NetApp/locations/westus2/operationResults/a32762c0-cf79-4e85-a24b-7bb74c2cc0d4?api-version=2017-08-15&operationResultResponseType=Location']
-=======
       azure-asyncoperation: ['https://management.azure.com/subscriptions/00000000-0000-0000-0000-000000000000/providers/Microsoft.NetApp/locations/eastus2/operationResults/3918a213-c20c-420f-a35c-9bb22be45a44?api-version=2019-05-01']
       cache-control: [no-cache]
       content-length: ['0']
       date: ['Tue, 07 May 2019 21:36:52 GMT']
       expires: ['-1']
       location: ['https://management.azure.com/subscriptions/00000000-0000-0000-0000-000000000000/providers/Microsoft.NetApp/locations/eastus2/operationResults/3918a213-c20c-420f-a35c-9bb22be45a44?api-version=2019-05-01&operationResultResponseType=Location']
->>>>>>> b677c6ec
       pragma: [no-cache]
       request-context: ['appId=cid-v1:2c4cb680-0a1f-424d-bb8d-8e650ba68d53']
       server: [Microsoft-IIS/10.0]
@@ -1097,19 +735,6 @@
       Accept-Encoding: ['gzip, deflate']
       Connection: [keep-alive]
       User-Agent: [python/2.7.10 (Darwin-16.7.0-x86_64-i386-64bit) msrest/0.6.3 msrest_azure/0.4.34
-<<<<<<< HEAD
-          azure-mgmt-netapp/0.3.0 Azure-SDK-For-Python]
-    method: GET
-    uri: https://management.azure.com/subscriptions/00000000-0000-0000-0000-000000000000/providers/Microsoft.NetApp/locations/westus2/operationResults/a32762c0-cf79-4e85-a24b-7bb74c2cc0d4?api-version=2017-08-15
-  response:
-    body: {string: !!python/unicode '{"id":"/subscriptions/00000000-0000-0000-0000-000000000000/providers/Microsoft.NetApp/locations/westus2/operationResults/a32762c0-cf79-4e85-a24b-7bb74c2cc0d4","name":"a32762c0-cf79-4e85-a24b-7bb74c2cc0d4","status":"Succeeded","startTime":"2019-03-26T12:18:37.6761141Z","endTime":"2019-03-26T12:18:37.7542559Z","percentComplete":100.0,"properties":{"resourceName":"/subscriptions/00000000-0000-0000-0000-000000000000/resourceGroups/sdk-py-tests-rg/providers/Microsoft.NetApp/netAppAccounts/sdk-py-tests-acc-1"}}'}
-    headers:
-      access-control-expose-headers: [Request-Context]
-      cache-control: [no-cache]
-      content-length: ['510']
-      content-type: [application/json; charset=utf-8]
-      date: ['Tue, 26 Mar 2019 12:19:08 GMT']
-=======
           azure-mgmt-netapp/0.4.0 Azure-SDK-For-Python]
     method: GET
     uri: https://management.azure.com/subscriptions/00000000-0000-0000-0000-000000000000/providers/Microsoft.NetApp/locations/eastus2/operationResults/3918a213-c20c-420f-a35c-9bb22be45a44?api-version=2019-05-01
@@ -1121,29 +746,24 @@
       content-length: ['516']
       content-type: [application/json; charset=utf-8]
       date: ['Tue, 07 May 2019 21:37:24 GMT']
->>>>>>> b677c6ec
-      expires: ['-1']
-      pragma: [no-cache]
-      request-context: ['appId=cid-v1:2c4cb680-0a1f-424d-bb8d-8e650ba68d53']
-      server: [Microsoft-IIS/10.0]
-      strict-transport-security: [max-age=31536000; includeSubDomains]
-      transfer-encoding: [chunked]
-      vary: [Accept-Encoding]
-      x-content-type-options: [nosniff]
-      x-powered-by: [ASP.NET]
-    status: {code: 200, message: OK}
-- request:
-    body: null
-    headers:
-      Accept: [application/json]
-      Accept-Encoding: ['gzip, deflate']
-      Connection: [keep-alive]
-      User-Agent: [python/2.7.10 (Darwin-16.7.0-x86_64-i386-64bit) msrest/0.6.3 msrest_azure/0.4.34
-<<<<<<< HEAD
-          azure-mgmt-netapp/0.3.0 Azure-SDK-For-Python]
-=======
-          azure-mgmt-netapp/0.4.0 Azure-SDK-For-Python]
->>>>>>> b677c6ec
+      expires: ['-1']
+      pragma: [no-cache]
+      request-context: ['appId=cid-v1:2c4cb680-0a1f-424d-bb8d-8e650ba68d53']
+      server: [Microsoft-IIS/10.0]
+      strict-transport-security: [max-age=31536000; includeSubDomains]
+      transfer-encoding: [chunked]
+      vary: [Accept-Encoding]
+      x-content-type-options: [nosniff]
+      x-powered-by: [ASP.NET]
+    status: {code: 200, message: OK}
+- request:
+    body: null
+    headers:
+      Accept: [application/json]
+      Accept-Encoding: ['gzip, deflate']
+      Connection: [keep-alive]
+      User-Agent: [python/2.7.10 (Darwin-16.7.0-x86_64-i386-64bit) msrest/0.6.3 msrest_azure/0.4.34
+          azure-mgmt-netapp/0.4.0 Azure-SDK-For-Python]
       accept-language: [en-US]
     method: GET
     uri: https://management.azure.com/subscriptions/00000000-0000-0000-0000-000000000000/resourceGroups/sdk-net-tests-rg-eus2/providers/Microsoft.NetApp/netAppAccounts/sdk-py-tests-acc-1?api-version=2019-05-01
@@ -1155,11 +775,7 @@
       cache-control: [no-cache]
       content-length: ['175']
       content-type: [application/json; charset=utf-8]
-<<<<<<< HEAD
-      date: ['Tue, 26 Mar 2019 12:19:11 GMT']
-=======
       date: ['Tue, 07 May 2019 21:37:26 GMT']
->>>>>>> b677c6ec
       expires: ['-1']
       pragma: [no-cache]
       strict-transport-security: [max-age=31536000; includeSubDomains]
