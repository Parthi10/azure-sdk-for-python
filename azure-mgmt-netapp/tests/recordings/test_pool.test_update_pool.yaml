--- conflicted
+++ resolved
@@ -8,26 +8,11 @@
       Content-Length: ['23']
       Content-Type: [application/json; charset=utf-8]
       User-Agent: [python/2.7.10 (Darwin-16.7.0-x86_64-i386-64bit) msrest/0.6.3 msrest_azure/0.4.34
-<<<<<<< HEAD
-          azure-mgmt-netapp/0.3.0 Azure-SDK-For-Python]
-=======
-          azure-mgmt-netapp/0.4.0 Azure-SDK-For-Python]
->>>>>>> b677c6ec
+          azure-mgmt-netapp/0.4.0 Azure-SDK-For-Python]
       accept-language: [en-US]
     method: PUT
     uri: https://management.azure.com/subscriptions/00000000-0000-0000-0000-000000000000/resourceGroups/sdk-net-tests-rg-eus2/providers/Microsoft.NetApp/netAppAccounts/sdk-py-tests-acc-1?api-version=2019-05-01
   response:
-<<<<<<< HEAD
-    body: {string: !!python/unicode '{"id":"/subscriptions/00000000-0000-0000-0000-000000000000/resourceGroups/sdk-py-tests-rg/providers/Microsoft.NetApp/netAppAccounts/sdk-py-tests-acc-1","name":"sdk-py-tests-acc-1","type":"Microsoft.NetApp/netAppAccounts","etag":"W/\"datetime''2019-03-26T10%3A39%3A22.0536719Z''\"","location":"westus2","properties":{"provisioningState":"Creating","name":"sdk-py-tests-acc-1"}}'}
-    headers:
-      access-control-expose-headers: [Request-Context]
-      azure-asyncoperation: ['https://management.azure.com/subscriptions/00000000-0000-0000-0000-000000000000/providers/Microsoft.NetApp/locations/westus2/operationResults/d8690977-1da9-401a-892a-886304da13fc?api-version=2017-08-15']
-      cache-control: [no-cache]
-      content-length: ['374']
-      content-type: [application/json; charset=utf-8]
-      date: ['Tue, 26 Mar 2019 10:39:22 GMT']
-      etag: [W/"datetime'2019-03-26T10%3A39%3A22.0536719Z'"]
-=======
     body: {string: !!python/unicode '{"id":"/subscriptions/00000000-0000-0000-0000-000000000000/resourceGroups/sdk-net-tests-rg-eus2/providers/Microsoft.NetApp/netAppAccounts/sdk-py-tests-acc-1","name":"sdk-py-tests-acc-1","type":"Microsoft.NetApp/netAppAccounts","etag":"W/\"datetime''2019-05-07T17%3A11%3A14.6914942Z''\"","location":"eastus2","properties":{"provisioningState":"Succeeded","name":"sdk-py-tests-acc-1"}}'}
     headers:
       access-control-expose-headers: [Request-Context]
@@ -37,14 +22,13 @@
       content-type: [application/json; charset=utf-8]
       date: ['Tue, 07 May 2019 17:11:14 GMT']
       etag: [W/"datetime'2019-05-07T17%3A11%3A14.6914942Z'"]
->>>>>>> b677c6ec
-      expires: ['-1']
-      pragma: [no-cache]
-      request-context: ['appId=cid-v1:2c4cb680-0a1f-424d-bb8d-8e650ba68d53']
-      server: [Microsoft-IIS/10.0]
-      strict-transport-security: [max-age=31536000; includeSubDomains]
-      x-content-type-options: [nosniff]
-      x-ms-ratelimit-remaining-subscription-writes: ['1196']
+      expires: ['-1']
+      pragma: [no-cache]
+      request-context: ['appId=cid-v1:2c4cb680-0a1f-424d-bb8d-8e650ba68d53']
+      server: [Microsoft-IIS/10.0]
+      strict-transport-security: [max-age=31536000; includeSubDomains]
+      x-content-type-options: [nosniff]
+      x-ms-ratelimit-remaining-subscription-writes: ['1198']
       x-powered-by: [ASP.NET]
     status: {code: 201, message: Created}
 - request:
@@ -54,19 +38,6 @@
       Accept-Encoding: ['gzip, deflate']
       Connection: [keep-alive]
       User-Agent: [python/2.7.10 (Darwin-16.7.0-x86_64-i386-64bit) msrest/0.6.3 msrest_azure/0.4.34
-<<<<<<< HEAD
-          azure-mgmt-netapp/0.3.0 Azure-SDK-For-Python]
-    method: GET
-    uri: https://management.azure.com/subscriptions/00000000-0000-0000-0000-000000000000/providers/Microsoft.NetApp/locations/westus2/operationResults/d8690977-1da9-401a-892a-886304da13fc?api-version=2017-08-15
-  response:
-    body: {string: !!python/unicode '{"id":"/subscriptions/00000000-0000-0000-0000-000000000000/providers/Microsoft.NetApp/locations/westus2/operationResults/d8690977-1da9-401a-892a-886304da13fc","name":"d8690977-1da9-401a-892a-886304da13fc","status":"Succeeded","startTime":"2019-03-26T10:39:21.9527965Z","endTime":"2019-03-26T10:39:22.280899Z","percentComplete":100.0,"properties":{"resourceName":"/subscriptions/00000000-0000-0000-0000-000000000000/resourceGroups/sdk-py-tests-rg/providers/Microsoft.NetApp/netAppAccounts/sdk-py-tests-acc-1"}}'}
-    headers:
-      access-control-expose-headers: [Request-Context]
-      cache-control: [no-cache]
-      content-length: ['509']
-      content-type: [application/json; charset=utf-8]
-      date: ['Tue, 26 Mar 2019 10:39:54 GMT']
-=======
           azure-mgmt-netapp/0.4.0 Azure-SDK-For-Python]
     method: GET
     uri: https://management.azure.com/subscriptions/00000000-0000-0000-0000-000000000000/providers/Microsoft.NetApp/locations/eastus2/operationResults/39cf1309-17dc-4d79-95fe-fe7045abf240?api-version=2019-05-01
@@ -78,42 +49,27 @@
       content-length: ['516']
       content-type: [application/json; charset=utf-8]
       date: ['Tue, 07 May 2019 17:11:45 GMT']
->>>>>>> b677c6ec
-      expires: ['-1']
-      pragma: [no-cache]
-      request-context: ['appId=cid-v1:2c4cb680-0a1f-424d-bb8d-8e650ba68d53']
-      server: [Microsoft-IIS/10.0]
-      strict-transport-security: [max-age=31536000; includeSubDomains]
-      transfer-encoding: [chunked]
-      vary: [Accept-Encoding]
-      x-content-type-options: [nosniff]
-      x-powered-by: [ASP.NET]
-    status: {code: 200, message: OK}
-- request:
-    body: null
-    headers:
-      Accept: [application/json]
-      Accept-Encoding: ['gzip, deflate']
-      Connection: [keep-alive]
-      User-Agent: [python/2.7.10 (Darwin-16.7.0-x86_64-i386-64bit) msrest/0.6.3 msrest_azure/0.4.34
-<<<<<<< HEAD
-          azure-mgmt-netapp/0.3.0 Azure-SDK-For-Python]
-=======
-          azure-mgmt-netapp/0.4.0 Azure-SDK-For-Python]
->>>>>>> b677c6ec
+      expires: ['-1']
+      pragma: [no-cache]
+      request-context: ['appId=cid-v1:2c4cb680-0a1f-424d-bb8d-8e650ba68d53']
+      server: [Microsoft-IIS/10.0]
+      strict-transport-security: [max-age=31536000; includeSubDomains]
+      transfer-encoding: [chunked]
+      vary: [Accept-Encoding]
+      x-content-type-options: [nosniff]
+      x-powered-by: [ASP.NET]
+    status: {code: 200, message: OK}
+- request:
+    body: null
+    headers:
+      Accept: [application/json]
+      Accept-Encoding: ['gzip, deflate']
+      Connection: [keep-alive]
+      User-Agent: [python/2.7.10 (Darwin-16.7.0-x86_64-i386-64bit) msrest/0.6.3 msrest_azure/0.4.34
+          azure-mgmt-netapp/0.4.0 Azure-SDK-For-Python]
     method: GET
     uri: https://management.azure.com/subscriptions/00000000-0000-0000-0000-000000000000/resourceGroups/sdk-net-tests-rg-eus2/providers/Microsoft.NetApp/netAppAccounts/sdk-py-tests-acc-1?api-version=2019-05-01
   response:
-<<<<<<< HEAD
-    body: {string: !!python/unicode '{"id":"/subscriptions/00000000-0000-0000-0000-000000000000/resourceGroups/sdk-py-tests-rg/providers/Microsoft.NetApp/netAppAccounts/sdk-py-tests-acc-1","name":"sdk-py-tests-acc-1","type":"Microsoft.NetApp/netAppAccounts","etag":"W/\"datetime''2019-03-26T10%3A39%3A22.3368736Z''\"","location":"westus2","properties":{"provisioningState":"Succeeded","name":"sdk-py-tests-acc-1"}}'}
-    headers:
-      access-control-expose-headers: [Request-Context]
-      cache-control: [no-cache]
-      content-length: ['375']
-      content-type: [application/json; charset=utf-8]
-      date: ['Tue, 26 Mar 2019 10:39:56 GMT']
-      etag: [W/"datetime'2019-03-26T10%3A39%3A22.3368736Z'"]
-=======
     body: {string: !!python/unicode '{"id":"/subscriptions/00000000-0000-0000-0000-000000000000/resourceGroups/sdk-net-tests-rg-eus2/providers/Microsoft.NetApp/netAppAccounts/sdk-py-tests-acc-1","name":"sdk-py-tests-acc-1","type":"Microsoft.NetApp/netAppAccounts","etag":"W/\"datetime''2019-05-07T17%3A11%3A14.8816269Z''\"","location":"eastus2","properties":{"provisioningState":"Succeeded","name":"sdk-py-tests-acc-1"}}'}
     headers:
       access-control-expose-headers: [Request-Context]
@@ -122,7 +78,6 @@
       content-type: [application/json; charset=utf-8]
       date: ['Tue, 07 May 2019 17:11:46 GMT']
       etag: [W/"datetime'2019-05-07T17%3A11%3A14.8816269Z'"]
->>>>>>> b677c6ec
       expires: ['-1']
       pragma: [no-cache]
       request-context: ['appId=cid-v1:2c4cb680-0a1f-424d-bb8d-8e650ba68d53']
@@ -143,48 +98,28 @@
       Content-Length: ['89']
       Content-Type: [application/json; charset=utf-8]
       User-Agent: [python/2.7.10 (Darwin-16.7.0-x86_64-i386-64bit) msrest/0.6.3 msrest_azure/0.4.34
-<<<<<<< HEAD
-          azure-mgmt-netapp/0.3.0 Azure-SDK-For-Python]
-=======
-          azure-mgmt-netapp/0.4.0 Azure-SDK-For-Python]
->>>>>>> b677c6ec
+          azure-mgmt-netapp/0.4.0 Azure-SDK-For-Python]
       accept-language: [en-US]
       location: [eastus2]
     method: PUT
     uri: https://management.azure.com/subscriptions/00000000-0000-0000-0000-000000000000/resourceGroups/sdk-net-tests-rg-eus2/providers/Microsoft.NetApp/netAppAccounts/sdk-py-tests-acc-1/capacityPools/sdk-py-tests-pool-1?api-version=2019-05-01
   response:
-<<<<<<< HEAD
-    body: {string: !!python/unicode '{"id":"/subscriptions/00000000-0000-0000-0000-000000000000/resourceGroups/sdk-py-tests-rg/providers/Microsoft.NetApp/netAppAccounts/sdk-py-tests-acc-1/capacityPools/sdk-py-tests-pool-1","name":"sdk-py-tests-acc-1/sdk-py-tests-pool-1","type":"Microsoft.NetApp/netAppAccounts/capacityPools","etag":"W/\"datetime''2019-03-26T10%3A40%3A01.1617751Z''\"","location":"westus2","properties":{"serviceLevel":"Premium","size":4398046511104,"provisioningState":"Creating"}}'}
-    headers:
-      access-control-expose-headers: [Request-Context]
-      azure-asyncoperation: ['https://management.azure.com/subscriptions/00000000-0000-0000-0000-000000000000/providers/Microsoft.NetApp/locations/westus2/operationResults/cf9df5a6-09a0-4241-b19a-da4af3da1bec?api-version=2017-08-15']
-=======
     body: {string: !!python/unicode '{"id":"/subscriptions/00000000-0000-0000-0000-000000000000/resourceGroups/sdk-net-tests-rg-eus2/providers/Microsoft.NetApp/netAppAccounts/sdk-py-tests-acc-1/capacityPools/sdk-py-tests-pool-1","name":"sdk-py-tests-acc-1/sdk-py-tests-pool-1","type":"Microsoft.NetApp/netAppAccounts/capacityPools","etag":"W/\"datetime''2019-05-07T17%3A11%3A49.3486797Z''\"","location":"eastus2","properties":{"serviceLevel":"Premium","size":4398046511104,"provisioningState":"Creating"}}'}
     headers:
       access-control-expose-headers: [Request-Context]
       azure-asyncoperation: ['https://management.azure.com/subscriptions/00000000-0000-0000-0000-000000000000/providers/Microsoft.NetApp/locations/eastus2/operationResults/d72000b8-14c6-4072-b9dd-bb731050544b?api-version=2019-05-01']
->>>>>>> b677c6ec
       cache-control: [no-cache]
       content-length: ['466']
       content-type: [application/json; charset=utf-8]
-<<<<<<< HEAD
-      date: ['Tue, 26 Mar 2019 10:40:01 GMT']
-      etag: [W/"datetime'2019-03-26T10%3A40%3A01.1617751Z'"]
-=======
       date: ['Tue, 07 May 2019 17:11:49 GMT']
       etag: [W/"datetime'2019-05-07T17%3A11%3A49.3486797Z'"]
->>>>>>> b677c6ec
-      expires: ['-1']
-      pragma: [no-cache]
-      request-context: ['appId=cid-v1:2c4cb680-0a1f-424d-bb8d-8e650ba68d53']
-      server: [Microsoft-IIS/10.0]
-      strict-transport-security: [max-age=31536000; includeSubDomains]
-      x-content-type-options: [nosniff]
-<<<<<<< HEAD
-      x-ms-ratelimit-remaining-subscription-writes: ['1196']
-=======
+      expires: ['-1']
+      pragma: [no-cache]
+      request-context: ['appId=cid-v1:2c4cb680-0a1f-424d-bb8d-8e650ba68d53']
+      server: [Microsoft-IIS/10.0]
+      strict-transport-security: [max-age=31536000; includeSubDomains]
+      x-content-type-options: [nosniff]
       x-ms-ratelimit-remaining-subscription-writes: ['1198']
->>>>>>> b677c6ec
       x-powered-by: [ASP.NET]
     status: {code: 201, message: Created}
 - request:
@@ -194,71 +129,46 @@
       Accept-Encoding: ['gzip, deflate']
       Connection: [keep-alive]
       User-Agent: [python/2.7.10 (Darwin-16.7.0-x86_64-i386-64bit) msrest/0.6.3 msrest_azure/0.4.34
-<<<<<<< HEAD
-          azure-mgmt-netapp/0.3.0 Azure-SDK-For-Python]
-    method: GET
-    uri: https://management.azure.com/subscriptions/00000000-0000-0000-0000-000000000000/providers/Microsoft.NetApp/locations/westus2/operationResults/cf9df5a6-09a0-4241-b19a-da4af3da1bec?api-version=2017-08-15
-  response:
-    body: {string: !!python/unicode '{"id":"/subscriptions/00000000-0000-0000-0000-000000000000/providers/Microsoft.NetApp/locations/westus2/operationResults/cf9df5a6-09a0-4241-b19a-da4af3da1bec","name":"cf9df5a6-09a0-4241-b19a-da4af3da1bec","status":"Succeeded","startTime":"2019-03-26T10:40:01.1147666Z","endTime":"2019-03-26T10:40:01.7709855Z","percentComplete":100.0,"properties":{"resourceName":"/subscriptions/00000000-0000-0000-0000-000000000000/resourceGroups/sdk-py-tests-rg/providers/Microsoft.NetApp/netAppAccounts/sdk-py-tests-acc-1/capacityPools/sdk-py-tests-pool-1"}}'}
-=======
           azure-mgmt-netapp/0.4.0 Azure-SDK-For-Python]
     method: GET
     uri: https://management.azure.com/subscriptions/00000000-0000-0000-0000-000000000000/providers/Microsoft.NetApp/locations/eastus2/operationResults/d72000b8-14c6-4072-b9dd-bb731050544b?api-version=2019-05-01
   response:
     body: {string: !!python/unicode '{"id":"/subscriptions/00000000-0000-0000-0000-000000000000/providers/Microsoft.NetApp/locations/eastus2/operationResults/d72000b8-14c6-4072-b9dd-bb731050544b","name":"d72000b8-14c6-4072-b9dd-bb731050544b","status":"Succeeded","startTime":"2019-05-07T17:11:49.2225666Z","endTime":"2019-05-07T17:11:49.660037Z","percentComplete":100.0,"properties":{"resourceName":"/subscriptions/00000000-0000-0000-0000-000000000000/resourceGroups/sdk-net-tests-rg-eus2/providers/Microsoft.NetApp/netAppAccounts/sdk-py-tests-acc-1/capacityPools/sdk-py-tests-pool-1"}}'}
->>>>>>> b677c6ec
     headers:
       access-control-expose-headers: [Request-Context]
       cache-control: [no-cache]
       content-length: ['549']
       content-type: [application/json; charset=utf-8]
-<<<<<<< HEAD
-      date: ['Tue, 26 Mar 2019 10:40:34 GMT']
-=======
       date: ['Tue, 07 May 2019 17:12:20 GMT']
->>>>>>> b677c6ec
-      expires: ['-1']
-      pragma: [no-cache]
-      request-context: ['appId=cid-v1:2c4cb680-0a1f-424d-bb8d-8e650ba68d53']
-      server: [Microsoft-IIS/10.0]
-      strict-transport-security: [max-age=31536000; includeSubDomains]
-      transfer-encoding: [chunked]
-      vary: [Accept-Encoding]
-      x-content-type-options: [nosniff]
-      x-powered-by: [ASP.NET]
-    status: {code: 200, message: OK}
-- request:
-    body: null
-    headers:
-      Accept: [application/json]
-      Accept-Encoding: ['gzip, deflate']
-      Connection: [keep-alive]
-      User-Agent: [python/2.7.10 (Darwin-16.7.0-x86_64-i386-64bit) msrest/0.6.3 msrest_azure/0.4.34
-<<<<<<< HEAD
-          azure-mgmt-netapp/0.3.0 Azure-SDK-For-Python]
-=======
-          azure-mgmt-netapp/0.4.0 Azure-SDK-For-Python]
->>>>>>> b677c6ec
-    method: GET
-    uri: https://management.azure.com/subscriptions/00000000-0000-0000-0000-000000000000/resourceGroups/sdk-net-tests-rg-eus2/providers/Microsoft.NetApp/netAppAccounts/sdk-py-tests-acc-1/capacityPools/sdk-py-tests-pool-1?api-version=2019-05-01
-  response:
-<<<<<<< HEAD
-    body: {string: !!python/unicode '{"id":"/subscriptions/00000000-0000-0000-0000-000000000000/resourceGroups/sdk-py-tests-rg/providers/Microsoft.NetApp/netAppAccounts/sdk-py-tests-acc-1/capacityPools/sdk-py-tests-pool-1","name":"sdk-py-tests-acc-1/sdk-py-tests-pool-1","type":"Microsoft.NetApp/netAppAccounts/capacityPools","etag":"W/\"datetime''2019-03-26T10%3A40%3A01.8242471Z''\"","location":"westus2","properties":{"poolId":"71f884b0-1109-a1e1-ec24-a7b4681946d3","name":"sdk-py-tests-acc-1/sdk-py-tests-pool-1","serviceLevel":"Premium","size":4398046511104,"provisioningState":"Succeeded"}}'}
-=======
+      expires: ['-1']
+      pragma: [no-cache]
+      request-context: ['appId=cid-v1:2c4cb680-0a1f-424d-bb8d-8e650ba68d53']
+      server: [Microsoft-IIS/10.0]
+      strict-transport-security: [max-age=31536000; includeSubDomains]
+      transfer-encoding: [chunked]
+      vary: [Accept-Encoding]
+      x-content-type-options: [nosniff]
+      x-powered-by: [ASP.NET]
+    status: {code: 200, message: OK}
+- request:
+    body: null
+    headers:
+      Accept: [application/json]
+      Accept-Encoding: ['gzip, deflate']
+      Connection: [keep-alive]
+      User-Agent: [python/2.7.10 (Darwin-16.7.0-x86_64-i386-64bit) msrest/0.6.3 msrest_azure/0.4.34
+          azure-mgmt-netapp/0.4.0 Azure-SDK-For-Python]
+    method: GET
+    uri: https://management.azure.com/subscriptions/00000000-0000-0000-0000-000000000000/resourceGroups/sdk-net-tests-rg-eus2/providers/Microsoft.NetApp/netAppAccounts/sdk-py-tests-acc-1/capacityPools/sdk-py-tests-pool-1?api-version=2019-05-01
+  response:
     body: {string: !!python/unicode '{"id":"/subscriptions/00000000-0000-0000-0000-000000000000/resourceGroups/sdk-net-tests-rg-eus2/providers/Microsoft.NetApp/netAppAccounts/sdk-py-tests-acc-1/capacityPools/sdk-py-tests-pool-1","name":"sdk-py-tests-acc-1/sdk-py-tests-pool-1","type":"Microsoft.NetApp/netAppAccounts/capacityPools","etag":"W/\"datetime''2019-05-07T17%3A11%3A49.7809824Z''\"","location":"eastus2","properties":{"poolId":"96883750-7c3a-2fe9-15fd-9805a284a2b8","name":"sdk-py-tests-acc-1/sdk-py-tests-pool-1","serviceLevel":"Premium","size":4398046511104,"provisioningState":"Succeeded"}}'}
->>>>>>> b677c6ec
     headers:
       access-control-expose-headers: [Request-Context]
       cache-control: [no-cache]
       content-length: ['563']
       content-type: [application/json; charset=utf-8]
-<<<<<<< HEAD
-      date: ['Tue, 26 Mar 2019 10:40:36 GMT']
-      etag: [W/"datetime'2019-03-26T10%3A40%3A01.8242471Z'"]
-=======
       date: ['Tue, 07 May 2019 17:12:20 GMT']
       etag: [W/"datetime'2019-05-07T17%3A11%3A49.7809824Z'"]
->>>>>>> b677c6ec
       expires: ['-1']
       pragma: [no-cache]
       request-context: ['appId=cid-v1:2c4cb680-0a1f-424d-bb8d-8e650ba68d53']
@@ -279,26 +189,12 @@
       Content-Length: ['90']
       Content-Type: [application/json; charset=utf-8]
       User-Agent: [python/2.7.10 (Darwin-16.7.0-x86_64-i386-64bit) msrest/0.6.3 msrest_azure/0.4.34
-<<<<<<< HEAD
-          azure-mgmt-netapp/0.3.0 Azure-SDK-For-Python]
-=======
-          azure-mgmt-netapp/0.4.0 Azure-SDK-For-Python]
->>>>>>> b677c6ec
+          azure-mgmt-netapp/0.4.0 Azure-SDK-For-Python]
       accept-language: [en-US]
       location: [eastus2]
     method: PUT
     uri: https://management.azure.com/subscriptions/00000000-0000-0000-0000-000000000000/resourceGroups/sdk-net-tests-rg-eus2/providers/Microsoft.NetApp/netAppAccounts/sdk-py-tests-acc-1/capacityPools/sdk-py-tests-pool-1?api-version=2019-05-01
   response:
-<<<<<<< HEAD
-    body: {string: !!python/unicode '{"id":"/subscriptions/00000000-0000-0000-0000-000000000000/resourceGroups/sdk-py-tests-rg/providers/Microsoft.NetApp/netAppAccounts/sdk-py-tests-acc-1/capacityPools/sdk-py-tests-pool-1","name":"sdk-py-tests-acc-1/sdk-py-tests-pool-1","type":"Microsoft.NetApp/netAppAccounts/capacityPools","etag":"W/\"datetime''2019-03-26T10%3A40%3A38.4473641Z''\"","location":"westus2","properties":{"poolId":"71f884b0-1109-a1e1-ec24-a7b4681946d3","name":"sdk-py-tests-acc-1/sdk-py-tests-pool-1","serviceLevel":"Standard","size":4398046511104,"provisioningState":"Succeeded"}}'}
-    headers:
-      access-control-expose-headers: [Request-Context]
-      cache-control: [no-cache]
-      content-length: ['558']
-      content-type: [application/json; charset=utf-8]
-      date: ['Tue, 26 Mar 2019 10:40:38 GMT']
-      etag: [W/"datetime'2019-03-26T10%3A40%3A38.4473641Z'"]
-=======
     body: {string: !!python/unicode '{"id":"/subscriptions/00000000-0000-0000-0000-000000000000/resourceGroups/sdk-net-tests-rg-eus2/providers/Microsoft.NetApp/netAppAccounts/sdk-py-tests-acc-1/capacityPools/sdk-py-tests-pool-1","name":"sdk-py-tests-acc-1/sdk-py-tests-pool-1","type":"Microsoft.NetApp/netAppAccounts/capacityPools","etag":"W/\"datetime''2019-05-07T17%3A12%3A22.7760147Z''\"","location":"eastus2","properties":{"poolId":"96883750-7c3a-2fe9-15fd-9805a284a2b8","name":"sdk-py-tests-acc-1/sdk-py-tests-pool-1","serviceLevel":"Standard","size":4398046511104,"provisioningState":"Succeeded"}}'}
     headers:
       access-control-expose-headers: [Request-Context]
@@ -307,20 +203,15 @@
       content-type: [application/json; charset=utf-8]
       date: ['Tue, 07 May 2019 17:12:22 GMT']
       etag: [W/"datetime'2019-05-07T17%3A12%3A22.7760147Z'"]
->>>>>>> b677c6ec
-      expires: ['-1']
-      pragma: [no-cache]
-      request-context: ['appId=cid-v1:2c4cb680-0a1f-424d-bb8d-8e650ba68d53']
-      server: [Microsoft-IIS/10.0]
-      strict-transport-security: [max-age=31536000; includeSubDomains]
-      transfer-encoding: [chunked]
-      vary: [Accept-Encoding]
-      x-content-type-options: [nosniff]
-<<<<<<< HEAD
-      x-ms-ratelimit-remaining-subscription-writes: ['1199']
-=======
+      expires: ['-1']
+      pragma: [no-cache]
+      request-context: ['appId=cid-v1:2c4cb680-0a1f-424d-bb8d-8e650ba68d53']
+      server: [Microsoft-IIS/10.0]
+      strict-transport-security: [max-age=31536000; includeSubDomains]
+      transfer-encoding: [chunked]
+      vary: [Accept-Encoding]
+      x-content-type-options: [nosniff]
       x-ms-ratelimit-remaining-subscription-writes: ['1197']
->>>>>>> b677c6ec
       x-powered-by: [ASP.NET]
     status: {code: 200, message: OK}
 - request:
@@ -331,11 +222,7 @@
       Connection: [keep-alive]
       Content-Length: ['0']
       User-Agent: [python/2.7.10 (Darwin-16.7.0-x86_64-i386-64bit) msrest/0.6.3 msrest_azure/0.4.34
-<<<<<<< HEAD
-          azure-mgmt-netapp/0.3.0 Azure-SDK-For-Python]
-=======
-          azure-mgmt-netapp/0.4.0 Azure-SDK-For-Python]
->>>>>>> b677c6ec
+          azure-mgmt-netapp/0.4.0 Azure-SDK-For-Python]
       accept-language: [en-US]
     method: DELETE
     uri: https://management.azure.com/subscriptions/00000000-0000-0000-0000-000000000000/resourceGroups/sdk-net-tests-rg-eus2/providers/Microsoft.NetApp/netAppAccounts/sdk-py-tests-acc-1/capacityPools/sdk-py-tests-pool-1?api-version=2019-05-01
@@ -343,21 +230,12 @@
     body: {string: !!python/unicode ''}
     headers:
       access-control-expose-headers: [Request-Context]
-<<<<<<< HEAD
-      azure-asyncoperation: ['https://management.azure.com/subscriptions/00000000-0000-0000-0000-000000000000/providers/Microsoft.NetApp/locations/westus2/operationResults/d7decf1f-1fc7-4beb-aeae-44421a29a90a?api-version=2017-08-15']
-      cache-control: [no-cache]
-      content-length: ['0']
-      date: ['Tue, 26 Mar 2019 10:40:41 GMT']
-      expires: ['-1']
-      location: ['https://management.azure.com/subscriptions/00000000-0000-0000-0000-000000000000/providers/Microsoft.NetApp/locations/westus2/operationResults/d7decf1f-1fc7-4beb-aeae-44421a29a90a?api-version=2017-08-15&operationResultResponseType=Location']
-=======
       azure-asyncoperation: ['https://management.azure.com/subscriptions/00000000-0000-0000-0000-000000000000/providers/Microsoft.NetApp/locations/eastus2/operationResults/b627eca6-7efc-4e60-9153-386e4373a411?api-version=2019-05-01']
       cache-control: [no-cache]
       content-length: ['0']
       date: ['Tue, 07 May 2019 17:12:24 GMT']
       expires: ['-1']
       location: ['https://management.azure.com/subscriptions/00000000-0000-0000-0000-000000000000/providers/Microsoft.NetApp/locations/eastus2/operationResults/b627eca6-7efc-4e60-9153-386e4373a411?api-version=2019-05-01&operationResultResponseType=Location']
->>>>>>> b677c6ec
       pragma: [no-cache]
       request-context: ['appId=cid-v1:2c4cb680-0a1f-424d-bb8d-8e650ba68d53']
       server: [Microsoft-IIS/10.0]
@@ -373,19 +251,6 @@
       Accept-Encoding: ['gzip, deflate']
       Connection: [keep-alive]
       User-Agent: [python/2.7.10 (Darwin-16.7.0-x86_64-i386-64bit) msrest/0.6.3 msrest_azure/0.4.34
-<<<<<<< HEAD
-          azure-mgmt-netapp/0.3.0 Azure-SDK-For-Python]
-    method: GET
-    uri: https://management.azure.com/subscriptions/00000000-0000-0000-0000-000000000000/providers/Microsoft.NetApp/locations/westus2/operationResults/d7decf1f-1fc7-4beb-aeae-44421a29a90a?api-version=2017-08-15
-  response:
-    body: {string: !!python/unicode '{"id":"/subscriptions/00000000-0000-0000-0000-000000000000/providers/Microsoft.NetApp/locations/westus2/operationResults/d7decf1f-1fc7-4beb-aeae-44421a29a90a","name":"d7decf1f-1fc7-4beb-aeae-44421a29a90a","status":"Succeeded","startTime":"2019-03-26T10:40:41.8653136Z","endTime":"2019-03-26T10:40:44.9818013Z","percentComplete":100.0,"properties":{"resourceName":"/subscriptions/00000000-0000-0000-0000-000000000000/resourceGroups/sdk-py-tests-rg/providers/Microsoft.NetApp/netAppAccounts/sdk-py-tests-acc-1/capacityPools/sdk-py-tests-pool-1"}}'}
-    headers:
-      access-control-expose-headers: [Request-Context]
-      cache-control: [no-cache]
-      content-length: ['544']
-      content-type: [application/json; charset=utf-8]
-      date: ['Tue, 26 Mar 2019 10:41:12 GMT']
-=======
           azure-mgmt-netapp/0.4.0 Azure-SDK-For-Python]
     method: GET
     uri: https://management.azure.com/subscriptions/00000000-0000-0000-0000-000000000000/providers/Microsoft.NetApp/locations/eastus2/operationResults/b627eca6-7efc-4e60-9153-386e4373a411?api-version=2019-05-01
@@ -397,29 +262,24 @@
       content-length: ['550']
       content-type: [application/json; charset=utf-8]
       date: ['Tue, 07 May 2019 17:12:55 GMT']
->>>>>>> b677c6ec
-      expires: ['-1']
-      pragma: [no-cache]
-      request-context: ['appId=cid-v1:2c4cb680-0a1f-424d-bb8d-8e650ba68d53']
-      server: [Microsoft-IIS/10.0]
-      strict-transport-security: [max-age=31536000; includeSubDomains]
-      transfer-encoding: [chunked]
-      vary: [Accept-Encoding]
-      x-content-type-options: [nosniff]
-      x-powered-by: [ASP.NET]
-    status: {code: 200, message: OK}
-- request:
-    body: null
-    headers:
-      Accept: [application/json]
-      Accept-Encoding: ['gzip, deflate']
-      Connection: [keep-alive]
-      User-Agent: [python/2.7.10 (Darwin-16.7.0-x86_64-i386-64bit) msrest/0.6.3 msrest_azure/0.4.34
-<<<<<<< HEAD
-          azure-mgmt-netapp/0.3.0 Azure-SDK-For-Python]
-=======
-          azure-mgmt-netapp/0.4.0 Azure-SDK-For-Python]
->>>>>>> b677c6ec
+      expires: ['-1']
+      pragma: [no-cache]
+      request-context: ['appId=cid-v1:2c4cb680-0a1f-424d-bb8d-8e650ba68d53']
+      server: [Microsoft-IIS/10.0]
+      strict-transport-security: [max-age=31536000; includeSubDomains]
+      transfer-encoding: [chunked]
+      vary: [Accept-Encoding]
+      x-content-type-options: [nosniff]
+      x-powered-by: [ASP.NET]
+    status: {code: 200, message: OK}
+- request:
+    body: null
+    headers:
+      Accept: [application/json]
+      Accept-Encoding: ['gzip, deflate']
+      Connection: [keep-alive]
+      User-Agent: [python/2.7.10 (Darwin-16.7.0-x86_64-i386-64bit) msrest/0.6.3 msrest_azure/0.4.34
+          azure-mgmt-netapp/0.4.0 Azure-SDK-For-Python]
       accept-language: [en-US]
     method: GET
     uri: https://management.azure.com/subscriptions/00000000-0000-0000-0000-000000000000/resourceGroups/sdk-net-tests-rg-eus2/providers/Microsoft.NetApp/netAppAccounts/sdk-py-tests-acc-1/capacityPools/sdk-py-tests-pool-1?api-version=2019-05-01
@@ -431,11 +291,7 @@
       cache-control: [no-cache]
       content-length: ['209']
       content-type: [application/json; charset=utf-8]
-<<<<<<< HEAD
-      date: ['Tue, 26 Mar 2019 10:41:19 GMT']
-=======
       date: ['Tue, 07 May 2019 17:13:01 GMT']
->>>>>>> b677c6ec
       expires: ['-1']
       pragma: [no-cache]
       strict-transport-security: [max-age=31536000; includeSubDomains]
@@ -450,11 +306,7 @@
       Connection: [keep-alive]
       Content-Length: ['0']
       User-Agent: [python/2.7.10 (Darwin-16.7.0-x86_64-i386-64bit) msrest/0.6.3 msrest_azure/0.4.34
-<<<<<<< HEAD
-          azure-mgmt-netapp/0.3.0 Azure-SDK-For-Python]
-=======
-          azure-mgmt-netapp/0.4.0 Azure-SDK-For-Python]
->>>>>>> b677c6ec
+          azure-mgmt-netapp/0.4.0 Azure-SDK-For-Python]
       accept-language: [en-US]
     method: DELETE
     uri: https://management.azure.com/subscriptions/00000000-0000-0000-0000-000000000000/resourceGroups/sdk-net-tests-rg-eus2/providers/Microsoft.NetApp/netAppAccounts/sdk-py-tests-acc-1?api-version=2019-05-01
@@ -462,21 +314,12 @@
     body: {string: !!python/unicode ''}
     headers:
       access-control-expose-headers: [Request-Context]
-<<<<<<< HEAD
-      azure-asyncoperation: ['https://management.azure.com/subscriptions/00000000-0000-0000-0000-000000000000/providers/Microsoft.NetApp/locations/westus2/operationResults/0f655fc0-b5f8-43eb-a079-65dbe4c6d479?api-version=2017-08-15']
-      cache-control: [no-cache]
-      content-length: ['0']
-      date: ['Tue, 26 Mar 2019 10:41:22 GMT']
-      expires: ['-1']
-      location: ['https://management.azure.com/subscriptions/00000000-0000-0000-0000-000000000000/providers/Microsoft.NetApp/locations/westus2/operationResults/0f655fc0-b5f8-43eb-a079-65dbe4c6d479?api-version=2017-08-15&operationResultResponseType=Location']
-=======
       azure-asyncoperation: ['https://management.azure.com/subscriptions/00000000-0000-0000-0000-000000000000/providers/Microsoft.NetApp/locations/eastus2/operationResults/05d853a4-91d0-4d77-bdd1-a1d359d022ec?api-version=2019-05-01']
       cache-control: [no-cache]
       content-length: ['0']
       date: ['Tue, 07 May 2019 17:13:02 GMT']
       expires: ['-1']
       location: ['https://management.azure.com/subscriptions/00000000-0000-0000-0000-000000000000/providers/Microsoft.NetApp/locations/eastus2/operationResults/05d853a4-91d0-4d77-bdd1-a1d359d022ec?api-version=2019-05-01&operationResultResponseType=Location']
->>>>>>> b677c6ec
       pragma: [no-cache]
       request-context: ['appId=cid-v1:2c4cb680-0a1f-424d-bb8d-8e650ba68d53']
       server: [Microsoft-IIS/10.0]
@@ -492,51 +335,35 @@
       Accept-Encoding: ['gzip, deflate']
       Connection: [keep-alive]
       User-Agent: [python/2.7.10 (Darwin-16.7.0-x86_64-i386-64bit) msrest/0.6.3 msrest_azure/0.4.34
-<<<<<<< HEAD
-          azure-mgmt-netapp/0.3.0 Azure-SDK-For-Python]
-    method: GET
-    uri: https://management.azure.com/subscriptions/00000000-0000-0000-0000-000000000000/providers/Microsoft.NetApp/locations/westus2/operationResults/0f655fc0-b5f8-43eb-a079-65dbe4c6d479?api-version=2017-08-15
-  response:
-    body: {string: !!python/unicode '{"id":"/subscriptions/00000000-0000-0000-0000-000000000000/providers/Microsoft.NetApp/locations/westus2/operationResults/0f655fc0-b5f8-43eb-a079-65dbe4c6d479","name":"0f655fc0-b5f8-43eb-a079-65dbe4c6d479","status":"Succeeded","startTime":"2019-03-26T10:41:22.8390407Z","endTime":"2019-03-26T10:41:22.9171874Z","percentComplete":100.0,"properties":{"resourceName":"/subscriptions/00000000-0000-0000-0000-000000000000/resourceGroups/sdk-py-tests-rg/providers/Microsoft.NetApp/netAppAccounts/sdk-py-tests-acc-1"}}'}
-=======
           azure-mgmt-netapp/0.4.0 Azure-SDK-For-Python]
     method: GET
     uri: https://management.azure.com/subscriptions/00000000-0000-0000-0000-000000000000/providers/Microsoft.NetApp/locations/eastus2/operationResults/05d853a4-91d0-4d77-bdd1-a1d359d022ec?api-version=2019-05-01
   response:
     body: {string: !!python/unicode '{"id":"/subscriptions/00000000-0000-0000-0000-000000000000/providers/Microsoft.NetApp/locations/eastus2/operationResults/05d853a4-91d0-4d77-bdd1-a1d359d022ec","name":"05d853a4-91d0-4d77-bdd1-a1d359d022ec","status":"Succeeded","startTime":"2019-05-07T17:13:02.8151405Z","endTime":"2019-05-07T17:13:03.0026447Z","percentComplete":100.0,"properties":{"resourceName":"/subscriptions/00000000-0000-0000-0000-000000000000/resourceGroups/sdk-net-tests-rg-eus2/providers/Microsoft.NetApp/netAppAccounts/sdk-py-tests-acc-1"}}'}
->>>>>>> b677c6ec
     headers:
       access-control-expose-headers: [Request-Context]
       cache-control: [no-cache]
       content-length: ['516']
       content-type: [application/json; charset=utf-8]
-<<<<<<< HEAD
-      date: ['Tue, 26 Mar 2019 10:41:54 GMT']
-=======
       date: ['Tue, 07 May 2019 17:13:33 GMT']
->>>>>>> b677c6ec
-      expires: ['-1']
-      pragma: [no-cache]
-      request-context: ['appId=cid-v1:2c4cb680-0a1f-424d-bb8d-8e650ba68d53']
-      server: [Microsoft-IIS/10.0]
-      strict-transport-security: [max-age=31536000; includeSubDomains]
-      transfer-encoding: [chunked]
-      vary: [Accept-Encoding]
-      x-content-type-options: [nosniff]
-      x-powered-by: [ASP.NET]
-    status: {code: 200, message: OK}
-- request:
-    body: null
-    headers:
-      Accept: [application/json]
-      Accept-Encoding: ['gzip, deflate']
-      Connection: [keep-alive]
-      User-Agent: [python/2.7.10 (Darwin-16.7.0-x86_64-i386-64bit) msrest/0.6.3 msrest_azure/0.4.34
-<<<<<<< HEAD
-          azure-mgmt-netapp/0.3.0 Azure-SDK-For-Python]
-=======
-          azure-mgmt-netapp/0.4.0 Azure-SDK-For-Python]
->>>>>>> b677c6ec
+      expires: ['-1']
+      pragma: [no-cache]
+      request-context: ['appId=cid-v1:2c4cb680-0a1f-424d-bb8d-8e650ba68d53']
+      server: [Microsoft-IIS/10.0]
+      strict-transport-security: [max-age=31536000; includeSubDomains]
+      transfer-encoding: [chunked]
+      vary: [Accept-Encoding]
+      x-content-type-options: [nosniff]
+      x-powered-by: [ASP.NET]
+    status: {code: 200, message: OK}
+- request:
+    body: null
+    headers:
+      Accept: [application/json]
+      Accept-Encoding: ['gzip, deflate']
+      Connection: [keep-alive]
+      User-Agent: [python/2.7.10 (Darwin-16.7.0-x86_64-i386-64bit) msrest/0.6.3 msrest_azure/0.4.34
+          azure-mgmt-netapp/0.4.0 Azure-SDK-For-Python]
       accept-language: [en-US]
     method: GET
     uri: https://management.azure.com/subscriptions/00000000-0000-0000-0000-000000000000/resourceGroups/sdk-net-tests-rg-eus2/providers/Microsoft.NetApp/netAppAccounts/sdk-py-tests-acc-1?api-version=2019-05-01
@@ -548,11 +375,7 @@
       cache-control: [no-cache]
       content-length: ['175']
       content-type: [application/json; charset=utf-8]
-<<<<<<< HEAD
-      date: ['Tue, 26 Mar 2019 10:41:57 GMT']
-=======
       date: ['Tue, 07 May 2019 17:13:35 GMT']
->>>>>>> b677c6ec
       expires: ['-1']
       pragma: [no-cache]
       strict-transport-security: [max-age=31536000; includeSubDomains]
