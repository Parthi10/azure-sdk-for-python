--- conflicted
+++ resolved
@@ -8,26 +8,11 @@
       Content-Length: ['23']
       Content-Type: [application/json; charset=utf-8]
       User-Agent: [python/2.7.10 (Darwin-16.7.0-x86_64-i386-64bit) msrest/0.6.3 msrest_azure/0.4.34
-<<<<<<< HEAD
-          azure-mgmt-netapp/0.3.0 Azure-SDK-For-Python]
-=======
-          azure-mgmt-netapp/0.4.0 Azure-SDK-For-Python]
->>>>>>> b677c6ec
+          azure-mgmt-netapp/0.4.0 Azure-SDK-For-Python]
       accept-language: [en-US]
     method: PUT
     uri: https://management.azure.com/subscriptions/00000000-0000-0000-0000-000000000000/resourceGroups/sdk-net-tests-rg-eus2/providers/Microsoft.NetApp/netAppAccounts/sdk-py-tests-acc-1?api-version=2019-05-01
   response:
-<<<<<<< HEAD
-    body: {string: !!python/unicode '{"id":"/subscriptions/00000000-0000-0000-0000-000000000000/resourceGroups/sdk-py-tests-rg/providers/Microsoft.NetApp/netAppAccounts/sdk-py-tests-acc-1","name":"sdk-py-tests-acc-1","type":"Microsoft.NetApp/netAppAccounts","etag":"W/\"datetime''2019-03-26T10%3A45%3A23.4774167Z''\"","location":"westus2","properties":{"provisioningState":"Creating","name":"sdk-py-tests-acc-1"}}'}
-    headers:
-      access-control-expose-headers: [Request-Context]
-      azure-asyncoperation: ['https://management.azure.com/subscriptions/00000000-0000-0000-0000-000000000000/providers/Microsoft.NetApp/locations/westus2/operationResults/f7202651-00b6-4666-8ada-3f76d65216fa?api-version=2017-08-15']
-      cache-control: [no-cache]
-      content-length: ['374']
-      content-type: [application/json; charset=utf-8]
-      date: ['Tue, 26 Mar 2019 10:45:24 GMT']
-      etag: [W/"datetime'2019-03-26T10%3A45%3A23.4774167Z'"]
-=======
     body: {string: !!python/unicode '{"id":"/subscriptions/00000000-0000-0000-0000-000000000000/resourceGroups/sdk-net-tests-rg-eus2/providers/Microsoft.NetApp/netAppAccounts/sdk-py-tests-acc-1","name":"sdk-py-tests-acc-1","type":"Microsoft.NetApp/netAppAccounts","etag":"W/\"datetime''2019-05-07T17%3A31%3A56.5794046Z''\"","location":"eastus2","properties":{"provisioningState":"Succeeded","name":"sdk-py-tests-acc-1"}}'}
     headers:
       access-control-expose-headers: [Request-Context]
@@ -37,18 +22,13 @@
       content-type: [application/json; charset=utf-8]
       date: ['Tue, 07 May 2019 17:31:56 GMT']
       etag: [W/"datetime'2019-05-07T17%3A31%3A56.5794046Z'"]
->>>>>>> b677c6ec
-      expires: ['-1']
-      pragma: [no-cache]
-      request-context: ['appId=cid-v1:2c4cb680-0a1f-424d-bb8d-8e650ba68d53']
-      server: [Microsoft-IIS/10.0]
-      strict-transport-security: [max-age=31536000; includeSubDomains]
-      x-content-type-options: [nosniff]
-<<<<<<< HEAD
-      x-ms-ratelimit-remaining-subscription-writes: ['1196']
-=======
+      expires: ['-1']
+      pragma: [no-cache]
+      request-context: ['appId=cid-v1:2c4cb680-0a1f-424d-bb8d-8e650ba68d53']
+      server: [Microsoft-IIS/10.0]
+      strict-transport-security: [max-age=31536000; includeSubDomains]
+      x-content-type-options: [nosniff]
       x-ms-ratelimit-remaining-subscription-writes: ['1199']
->>>>>>> b677c6ec
       x-powered-by: [ASP.NET]
     status: {code: 201, message: Created}
 - request:
@@ -58,19 +38,6 @@
       Accept-Encoding: ['gzip, deflate']
       Connection: [keep-alive]
       User-Agent: [python/2.7.10 (Darwin-16.7.0-x86_64-i386-64bit) msrest/0.6.3 msrest_azure/0.4.34
-<<<<<<< HEAD
-          azure-mgmt-netapp/0.3.0 Azure-SDK-For-Python]
-    method: GET
-    uri: https://management.azure.com/subscriptions/00000000-0000-0000-0000-000000000000/providers/Microsoft.NetApp/locations/westus2/operationResults/f7202651-00b6-4666-8ada-3f76d65216fa?api-version=2017-08-15
-  response:
-    body: {string: !!python/unicode '{"id":"/subscriptions/00000000-0000-0000-0000-000000000000/providers/Microsoft.NetApp/locations/westus2/operationResults/f7202651-00b6-4666-8ada-3f76d65216fa","name":"f7202651-00b6-4666-8ada-3f76d65216fa","status":"Succeeded","startTime":"2019-03-26T10:45:23.3662Z","endTime":"2019-03-26T10:45:23.7024105Z","percentComplete":100.0,"properties":{"resourceName":"/subscriptions/00000000-0000-0000-0000-000000000000/resourceGroups/sdk-py-tests-rg/providers/Microsoft.NetApp/netAppAccounts/sdk-py-tests-acc-1"}}'}
-    headers:
-      access-control-expose-headers: [Request-Context]
-      cache-control: [no-cache]
-      content-length: ['507']
-      content-type: [application/json; charset=utf-8]
-      date: ['Tue, 26 Mar 2019 10:45:54 GMT']
-=======
           azure-mgmt-netapp/0.4.0 Azure-SDK-For-Python]
     method: GET
     uri: https://management.azure.com/subscriptions/00000000-0000-0000-0000-000000000000/providers/Microsoft.NetApp/locations/eastus2/operationResults/0be34a76-8541-4497-80f3-9f421c88a0e1?api-version=2019-05-01
@@ -82,42 +49,27 @@
       content-length: ['516']
       content-type: [application/json; charset=utf-8]
       date: ['Tue, 07 May 2019 17:32:27 GMT']
->>>>>>> b677c6ec
-      expires: ['-1']
-      pragma: [no-cache]
-      request-context: ['appId=cid-v1:2c4cb680-0a1f-424d-bb8d-8e650ba68d53']
-      server: [Microsoft-IIS/10.0]
-      strict-transport-security: [max-age=31536000; includeSubDomains]
-      transfer-encoding: [chunked]
-      vary: [Accept-Encoding]
-      x-content-type-options: [nosniff]
-      x-powered-by: [ASP.NET]
-    status: {code: 200, message: OK}
-- request:
-    body: null
-    headers:
-      Accept: [application/json]
-      Accept-Encoding: ['gzip, deflate']
-      Connection: [keep-alive]
-      User-Agent: [python/2.7.10 (Darwin-16.7.0-x86_64-i386-64bit) msrest/0.6.3 msrest_azure/0.4.34
-<<<<<<< HEAD
-          azure-mgmt-netapp/0.3.0 Azure-SDK-For-Python]
-=======
-          azure-mgmt-netapp/0.4.0 Azure-SDK-For-Python]
->>>>>>> b677c6ec
+      expires: ['-1']
+      pragma: [no-cache]
+      request-context: ['appId=cid-v1:2c4cb680-0a1f-424d-bb8d-8e650ba68d53']
+      server: [Microsoft-IIS/10.0]
+      strict-transport-security: [max-age=31536000; includeSubDomains]
+      transfer-encoding: [chunked]
+      vary: [Accept-Encoding]
+      x-content-type-options: [nosniff]
+      x-powered-by: [ASP.NET]
+    status: {code: 200, message: OK}
+- request:
+    body: null
+    headers:
+      Accept: [application/json]
+      Accept-Encoding: ['gzip, deflate']
+      Connection: [keep-alive]
+      User-Agent: [python/2.7.10 (Darwin-16.7.0-x86_64-i386-64bit) msrest/0.6.3 msrest_azure/0.4.34
+          azure-mgmt-netapp/0.4.0 Azure-SDK-For-Python]
     method: GET
     uri: https://management.azure.com/subscriptions/00000000-0000-0000-0000-000000000000/resourceGroups/sdk-net-tests-rg-eus2/providers/Microsoft.NetApp/netAppAccounts/sdk-py-tests-acc-1?api-version=2019-05-01
   response:
-<<<<<<< HEAD
-    body: {string: !!python/unicode '{"id":"/subscriptions/00000000-0000-0000-0000-000000000000/resourceGroups/sdk-py-tests-rg/providers/Microsoft.NetApp/netAppAccounts/sdk-py-tests-acc-1","name":"sdk-py-tests-acc-1","type":"Microsoft.NetApp/netAppAccounts","etag":"W/\"datetime''2019-03-26T10%3A45%3A23.7526127Z''\"","location":"westus2","properties":{"provisioningState":"Succeeded","name":"sdk-py-tests-acc-1"}}'}
-    headers:
-      access-control-expose-headers: [Request-Context]
-      cache-control: [no-cache]
-      content-length: ['375']
-      content-type: [application/json; charset=utf-8]
-      date: ['Tue, 26 Mar 2019 10:45:56 GMT']
-      etag: [W/"datetime'2019-03-26T10%3A45%3A23.7526127Z'"]
-=======
     body: {string: !!python/unicode '{"id":"/subscriptions/00000000-0000-0000-0000-000000000000/resourceGroups/sdk-net-tests-rg-eus2/providers/Microsoft.NetApp/netAppAccounts/sdk-py-tests-acc-1","name":"sdk-py-tests-acc-1","type":"Microsoft.NetApp/netAppAccounts","etag":"W/\"datetime''2019-05-07T17%3A31%3A56.7815457Z''\"","location":"eastus2","properties":{"provisioningState":"Succeeded","name":"sdk-py-tests-acc-1"}}'}
     headers:
       access-control-expose-headers: [Request-Context]
@@ -126,7 +78,6 @@
       content-type: [application/json; charset=utf-8]
       date: ['Tue, 07 May 2019 17:32:28 GMT']
       etag: [W/"datetime'2019-05-07T17%3A31%3A56.7815457Z'"]
->>>>>>> b677c6ec
       expires: ['-1']
       pragma: [no-cache]
       request-context: ['appId=cid-v1:2c4cb680-0a1f-424d-bb8d-8e650ba68d53']
@@ -147,48 +98,28 @@
       Content-Length: ['89']
       Content-Type: [application/json; charset=utf-8]
       User-Agent: [python/2.7.10 (Darwin-16.7.0-x86_64-i386-64bit) msrest/0.6.3 msrest_azure/0.4.34
-<<<<<<< HEAD
-          azure-mgmt-netapp/0.3.0 Azure-SDK-For-Python]
-=======
-          azure-mgmt-netapp/0.4.0 Azure-SDK-For-Python]
->>>>>>> b677c6ec
+          azure-mgmt-netapp/0.4.0 Azure-SDK-For-Python]
       accept-language: [en-US]
       location: [eastus2]
     method: PUT
     uri: https://management.azure.com/subscriptions/00000000-0000-0000-0000-000000000000/resourceGroups/sdk-net-tests-rg-eus2/providers/Microsoft.NetApp/netAppAccounts/sdk-py-tests-acc-1/capacityPools/sdk-py-tests-pool-1?api-version=2019-05-01
   response:
-<<<<<<< HEAD
-    body: {string: !!python/unicode '{"id":"/subscriptions/00000000-0000-0000-0000-000000000000/resourceGroups/sdk-py-tests-rg/providers/Microsoft.NetApp/netAppAccounts/sdk-py-tests-acc-1/capacityPools/sdk-py-tests-pool-1","name":"sdk-py-tests-acc-1/sdk-py-tests-pool-1","type":"Microsoft.NetApp/netAppAccounts/capacityPools","etag":"W/\"datetime''2019-03-26T10%3A46%3A00.2836368Z''\"","location":"westus2","properties":{"serviceLevel":"Premium","size":4398046511104,"provisioningState":"Creating"}}'}
-    headers:
-      access-control-expose-headers: [Request-Context]
-      azure-asyncoperation: ['https://management.azure.com/subscriptions/00000000-0000-0000-0000-000000000000/providers/Microsoft.NetApp/locations/westus2/operationResults/20ddebfb-553b-416c-b57b-baf7450becde?api-version=2017-08-15']
-=======
     body: {string: !!python/unicode '{"id":"/subscriptions/00000000-0000-0000-0000-000000000000/resourceGroups/sdk-net-tests-rg-eus2/providers/Microsoft.NetApp/netAppAccounts/sdk-py-tests-acc-1/capacityPools/sdk-py-tests-pool-1","name":"sdk-py-tests-acc-1/sdk-py-tests-pool-1","type":"Microsoft.NetApp/netAppAccounts/capacityPools","etag":"W/\"datetime''2019-05-07T17%3A32%3A30.8473189Z''\"","location":"eastus2","properties":{"serviceLevel":"Premium","size":4398046511104,"provisioningState":"Creating"}}'}
     headers:
       access-control-expose-headers: [Request-Context]
       azure-asyncoperation: ['https://management.azure.com/subscriptions/00000000-0000-0000-0000-000000000000/providers/Microsoft.NetApp/locations/eastus2/operationResults/4fd42e34-079b-4577-900f-76ef7133ad6a?api-version=2019-05-01']
->>>>>>> b677c6ec
       cache-control: [no-cache]
       content-length: ['466']
       content-type: [application/json; charset=utf-8]
-<<<<<<< HEAD
-      date: ['Tue, 26 Mar 2019 10:46:00 GMT']
-      etag: [W/"datetime'2019-03-26T10%3A46%3A00.2836368Z'"]
-=======
       date: ['Tue, 07 May 2019 17:32:30 GMT']
       etag: [W/"datetime'2019-05-07T17%3A32%3A30.8473189Z'"]
->>>>>>> b677c6ec
-      expires: ['-1']
-      pragma: [no-cache]
-      request-context: ['appId=cid-v1:2c4cb680-0a1f-424d-bb8d-8e650ba68d53']
-      server: [Microsoft-IIS/10.0]
-      strict-transport-security: [max-age=31536000; includeSubDomains]
-      x-content-type-options: [nosniff]
-<<<<<<< HEAD
-      x-ms-ratelimit-remaining-subscription-writes: ['1197']
-=======
+      expires: ['-1']
+      pragma: [no-cache]
+      request-context: ['appId=cid-v1:2c4cb680-0a1f-424d-bb8d-8e650ba68d53']
+      server: [Microsoft-IIS/10.0]
+      strict-transport-security: [max-age=31536000; includeSubDomains]
+      x-content-type-options: [nosniff]
       x-ms-ratelimit-remaining-subscription-writes: ['1198']
->>>>>>> b677c6ec
       x-powered-by: [ASP.NET]
     status: {code: 201, message: Created}
 - request:
@@ -198,71 +129,46 @@
       Accept-Encoding: ['gzip, deflate']
       Connection: [keep-alive]
       User-Agent: [python/2.7.10 (Darwin-16.7.0-x86_64-i386-64bit) msrest/0.6.3 msrest_azure/0.4.34
-<<<<<<< HEAD
-          azure-mgmt-netapp/0.3.0 Azure-SDK-For-Python]
-    method: GET
-    uri: https://management.azure.com/subscriptions/00000000-0000-0000-0000-000000000000/providers/Microsoft.NetApp/locations/westus2/operationResults/20ddebfb-553b-416c-b57b-baf7450becde?api-version=2017-08-15
-  response:
-    body: {string: !!python/unicode '{"id":"/subscriptions/00000000-0000-0000-0000-000000000000/providers/Microsoft.NetApp/locations/westus2/operationResults/20ddebfb-553b-416c-b57b-baf7450becde","name":"20ddebfb-553b-416c-b57b-baf7450becde","status":"Succeeded","startTime":"2019-03-26T10:46:00.2190716Z","endTime":"2019-03-26T10:46:00.6096751Z","percentComplete":100.0,"properties":{"resourceName":"/subscriptions/00000000-0000-0000-0000-000000000000/resourceGroups/sdk-py-tests-rg/providers/Microsoft.NetApp/netAppAccounts/sdk-py-tests-acc-1/capacityPools/sdk-py-tests-pool-1"}}'}
-=======
           azure-mgmt-netapp/0.4.0 Azure-SDK-For-Python]
     method: GET
     uri: https://management.azure.com/subscriptions/00000000-0000-0000-0000-000000000000/providers/Microsoft.NetApp/locations/eastus2/operationResults/4fd42e34-079b-4577-900f-76ef7133ad6a?api-version=2019-05-01
   response:
     body: {string: !!python/unicode '{"id":"/subscriptions/00000000-0000-0000-0000-000000000000/providers/Microsoft.NetApp/locations/eastus2/operationResults/4fd42e34-079b-4577-900f-76ef7133ad6a","name":"4fd42e34-079b-4577-900f-76ef7133ad6a","status":"Succeeded","startTime":"2019-05-07T17:32:30.7106709Z","endTime":"2019-05-07T17:32:31.2575789Z","percentComplete":100.0,"properties":{"resourceName":"/subscriptions/00000000-0000-0000-0000-000000000000/resourceGroups/sdk-net-tests-rg-eus2/providers/Microsoft.NetApp/netAppAccounts/sdk-py-tests-acc-1/capacityPools/sdk-py-tests-pool-1"}}'}
->>>>>>> b677c6ec
     headers:
       access-control-expose-headers: [Request-Context]
       cache-control: [no-cache]
       content-length: ['550']
       content-type: [application/json; charset=utf-8]
-<<<<<<< HEAD
-      date: ['Tue, 26 Mar 2019 10:46:33 GMT']
-=======
       date: ['Tue, 07 May 2019 17:33:02 GMT']
->>>>>>> b677c6ec
-      expires: ['-1']
-      pragma: [no-cache]
-      request-context: ['appId=cid-v1:2c4cb680-0a1f-424d-bb8d-8e650ba68d53']
-      server: [Microsoft-IIS/10.0]
-      strict-transport-security: [max-age=31536000; includeSubDomains]
-      transfer-encoding: [chunked]
-      vary: [Accept-Encoding]
-      x-content-type-options: [nosniff]
-      x-powered-by: [ASP.NET]
-    status: {code: 200, message: OK}
-- request:
-    body: null
-    headers:
-      Accept: [application/json]
-      Accept-Encoding: ['gzip, deflate']
-      Connection: [keep-alive]
-      User-Agent: [python/2.7.10 (Darwin-16.7.0-x86_64-i386-64bit) msrest/0.6.3 msrest_azure/0.4.34
-<<<<<<< HEAD
-          azure-mgmt-netapp/0.3.0 Azure-SDK-For-Python]
-=======
-          azure-mgmt-netapp/0.4.0 Azure-SDK-For-Python]
->>>>>>> b677c6ec
+      expires: ['-1']
+      pragma: [no-cache]
+      request-context: ['appId=cid-v1:2c4cb680-0a1f-424d-bb8d-8e650ba68d53']
+      server: [Microsoft-IIS/10.0]
+      strict-transport-security: [max-age=31536000; includeSubDomains]
+      transfer-encoding: [chunked]
+      vary: [Accept-Encoding]
+      x-content-type-options: [nosniff]
+      x-powered-by: [ASP.NET]
+    status: {code: 200, message: OK}
+- request:
+    body: null
+    headers:
+      Accept: [application/json]
+      Accept-Encoding: ['gzip, deflate']
+      Connection: [keep-alive]
+      User-Agent: [python/2.7.10 (Darwin-16.7.0-x86_64-i386-64bit) msrest/0.6.3 msrest_azure/0.4.34
+          azure-mgmt-netapp/0.4.0 Azure-SDK-For-Python]
     method: GET
     uri: https://management.azure.com/subscriptions/00000000-0000-0000-0000-000000000000/resourceGroups/sdk-net-tests-rg-eus2/providers/Microsoft.NetApp/netAppAccounts/sdk-py-tests-acc-1/capacityPools/sdk-py-tests-pool-1?api-version=2019-05-01
   response:
-<<<<<<< HEAD
-    body: {string: !!python/unicode '{"id":"/subscriptions/00000000-0000-0000-0000-000000000000/resourceGroups/sdk-py-tests-rg/providers/Microsoft.NetApp/netAppAccounts/sdk-py-tests-acc-1/capacityPools/sdk-py-tests-pool-1","name":"sdk-py-tests-acc-1/sdk-py-tests-pool-1","type":"Microsoft.NetApp/netAppAccounts/capacityPools","etag":"W/\"datetime''2019-03-26T10%3A46%3A00.6649088Z''\"","location":"westus2","properties":{"poolId":"824be42d-ce7d-aa7a-f7a0-e371e9bfcc2e","name":"sdk-py-tests-acc-1/sdk-py-tests-pool-1","serviceLevel":"Premium","size":4398046511104,"provisioningState":"Succeeded"}}'}
-=======
     body: {string: !!python/unicode '{"id":"/subscriptions/00000000-0000-0000-0000-000000000000/resourceGroups/sdk-net-tests-rg-eus2/providers/Microsoft.NetApp/netAppAccounts/sdk-py-tests-acc-1/capacityPools/sdk-py-tests-pool-1","name":"sdk-py-tests-acc-1/sdk-py-tests-pool-1","type":"Microsoft.NetApp/netAppAccounts/capacityPools","etag":"W/\"datetime''2019-05-07T17%3A32%3A31.4007055Z''\"","location":"eastus2","properties":{"poolId":"c5c69616-faf8-7e71-db0c-f52714319487","name":"sdk-py-tests-acc-1/sdk-py-tests-pool-1","serviceLevel":"Premium","size":4398046511104,"provisioningState":"Succeeded"}}'}
->>>>>>> b677c6ec
     headers:
       access-control-expose-headers: [Request-Context]
       cache-control: [no-cache]
       content-length: ['563']
       content-type: [application/json; charset=utf-8]
-<<<<<<< HEAD
-      date: ['Tue, 26 Mar 2019 10:46:35 GMT']
-      etag: [W/"datetime'2019-03-26T10%3A46%3A00.6649088Z'"]
-=======
       date: ['Tue, 07 May 2019 17:33:02 GMT']
       etag: [W/"datetime'2019-05-07T17%3A32%3A31.4007055Z'"]
->>>>>>> b677c6ec
       expires: ['-1']
       pragma: [no-cache]
       request-context: ['appId=cid-v1:2c4cb680-0a1f-424d-bb8d-8e650ba68d53']
@@ -285,26 +191,11 @@
       Content-Length: ['328']
       Content-Type: [application/json; charset=utf-8]
       User-Agent: [python/2.7.10 (Darwin-16.7.0-x86_64-i386-64bit) msrest/0.6.3 msrest_azure/0.4.34
-<<<<<<< HEAD
-          azure-mgmt-netapp/0.3.0 Azure-SDK-For-Python]
-=======
-          azure-mgmt-netapp/0.4.0 Azure-SDK-For-Python]
->>>>>>> b677c6ec
+          azure-mgmt-netapp/0.4.0 Azure-SDK-For-Python]
       accept-language: [en-US]
     method: PUT
     uri: https://management.azure.com/subscriptions/00000000-0000-0000-0000-000000000000/resourceGroups/sdk-net-tests-rg-eus2/providers/Microsoft.NetApp/netAppAccounts/sdk-py-tests-acc-1/capacityPools/sdk-py-tests-pool-1/volumes/sdk-py-tests-vol-1?api-version=2019-05-01
   response:
-<<<<<<< HEAD
-    body: {string: !!python/unicode '{"id":"/subscriptions/00000000-0000-0000-0000-000000000000/resourceGroups/sdk-py-tests-rg/providers/Microsoft.NetApp/netAppAccounts/sdk-py-tests-acc-1/capacityPools/sdk-py-tests-pool-1/volumes/sdk-py-tests-vol-1","name":"sdk-py-tests-acc-1/sdk-py-tests-pool-1/sdk-py-tests-vol-1","type":"Microsoft.NetApp/netAppAccounts/capacityPools/volumes","etag":"W/\"datetime''2019-03-26T10%3A46%3A51.165018Z''\"","location":"westus2","properties":{"usageThreshold":107374182400,"subnetId":"/subscriptions/00000000-0000-0000-0000-000000000000/resourceGroups/sdk-py-tests-rg/providers/Microsoft.Network/virtualNetworks/sdk-py-tests-rg-vnet/subnets/default","serviceLevel":"Premium","creationToken":"sdk-py-tests-vol-1","provisioningState":"Creating"}}'}
-    headers:
-      access-control-expose-headers: [Request-Context]
-      azure-asyncoperation: ['https://management.azure.com/subscriptions/00000000-0000-0000-0000-000000000000/providers/Microsoft.NetApp/locations/westus2/operationResults/2940a08c-1412-4496-bdc7-80d07d1b0cf4?api-version=2017-08-15']
-      cache-control: [no-cache]
-      content-length: ['736']
-      content-type: [application/json; charset=utf-8]
-      date: ['Tue, 26 Mar 2019 10:46:51 GMT']
-      etag: [W/"datetime'2019-03-26T10%3A46%3A51.165018Z'"]
-=======
     body: {string: !!python/unicode '{"id":"/subscriptions/00000000-0000-0000-0000-000000000000/resourceGroups/sdk-net-tests-rg-eus2/providers/Microsoft.NetApp/netAppAccounts/sdk-py-tests-acc-1/capacityPools/sdk-py-tests-pool-1/volumes/sdk-py-tests-vol-1","name":"sdk-py-tests-acc-1/sdk-py-tests-pool-1/sdk-py-tests-vol-1","type":"Microsoft.NetApp/netAppAccounts/capacityPools/volumes","etag":"W/\"datetime''2019-05-07T17%3A33%3A15.5275069Z''\"","location":"eastus2","properties":{"serviceLevel":"Premium","creationToken":"sdk-py-tests-vol-1","usageThreshold":107374182400,"subnetId":"/subscriptions/00000000-0000-0000-0000-000000000000/resourceGroups/sdk-net-tests-rg-eus2/providers/Microsoft.Network/virtualNetworks/sdk-net-tests-rg-eus2-vnet/subnets/default","provisioningState":"Creating"}}'}
     headers:
       access-control-expose-headers: [Request-Context]
@@ -314,7 +205,6 @@
       content-type: [application/json; charset=utf-8]
       date: ['Tue, 07 May 2019 17:33:15 GMT']
       etag: [W/"datetime'2019-05-07T17%3A33%3A15.5275069Z'"]
->>>>>>> b677c6ec
       expires: ['-1']
       pragma: [no-cache]
       request-context: ['appId=cid-v1:2c4cb680-0a1f-424d-bb8d-8e650ba68d53']
@@ -331,19 +221,6 @@
       Accept-Encoding: ['gzip, deflate']
       Connection: [keep-alive]
       User-Agent: [python/2.7.10 (Darwin-16.7.0-x86_64-i386-64bit) msrest/0.6.3 msrest_azure/0.4.34
-<<<<<<< HEAD
-          azure-mgmt-netapp/0.3.0 Azure-SDK-For-Python]
-    method: GET
-    uri: https://management.azure.com/subscriptions/00000000-0000-0000-0000-000000000000/providers/Microsoft.NetApp/locations/westus2/operationResults/2940a08c-1412-4496-bdc7-80d07d1b0cf4?api-version=2017-08-15
-  response:
-    body: {string: !!python/unicode '{"id":"/subscriptions/00000000-0000-0000-0000-000000000000/providers/Microsoft.NetApp/locations/westus2/operationResults/2940a08c-1412-4496-bdc7-80d07d1b0cf4","name":"2940a08c-1412-4496-bdc7-80d07d1b0cf4","status":"Creating","startTime":"2019-03-26T10:46:51.0422149Z","endTime":"0001-01-01T00:00:00Z","percentComplete":0.0,"properties":{"resourceName":"/subscriptions/00000000-0000-0000-0000-000000000000/resourceGroups/sdk-py-tests-rg/providers/Microsoft.NetApp/netAppAccounts/sdk-py-tests-acc-1/capacityPools/sdk-py-tests-pool-1/volumes/sdk-py-tests-vol-1"}}'}
-    headers:
-      access-control-expose-headers: [Request-Context]
-      cache-control: [no-cache]
-      content-length: ['560']
-      content-type: [application/json; charset=utf-8]
-      date: ['Tue, 26 Mar 2019 10:47:24 GMT']
-=======
           azure-mgmt-netapp/0.4.0 Azure-SDK-For-Python]
     method: GET
     uri: https://management.azure.com/subscriptions/00000000-0000-0000-0000-000000000000/providers/Microsoft.NetApp/locations/eastus2/operationResults/163237bd-9e27-4068-a2ec-75ee30ee0320?api-version=2019-05-01
@@ -355,37 +232,23 @@
       content-length: ['566']
       content-type: [application/json; charset=utf-8]
       date: ['Tue, 07 May 2019 17:33:46 GMT']
->>>>>>> b677c6ec
-      expires: ['-1']
-      pragma: [no-cache]
-      request-context: ['appId=cid-v1:2c4cb680-0a1f-424d-bb8d-8e650ba68d53']
-      server: [Microsoft-IIS/10.0]
-      strict-transport-security: [max-age=31536000; includeSubDomains]
-      transfer-encoding: [chunked]
-      vary: [Accept-Encoding]
-      x-content-type-options: [nosniff]
-      x-powered-by: [ASP.NET]
-    status: {code: 200, message: OK}
-- request:
-    body: null
-    headers:
-      Accept: [application/json]
-      Accept-Encoding: ['gzip, deflate']
-      Connection: [keep-alive]
-      User-Agent: [python/2.7.10 (Darwin-16.7.0-x86_64-i386-64bit) msrest/0.6.3 msrest_azure/0.4.34
-<<<<<<< HEAD
-          azure-mgmt-netapp/0.3.0 Azure-SDK-For-Python]
-    method: GET
-    uri: https://management.azure.com/subscriptions/00000000-0000-0000-0000-000000000000/providers/Microsoft.NetApp/locations/westus2/operationResults/2940a08c-1412-4496-bdc7-80d07d1b0cf4?api-version=2017-08-15
-  response:
-    body: {string: !!python/unicode '{"id":"/subscriptions/00000000-0000-0000-0000-000000000000/providers/Microsoft.NetApp/locations/westus2/operationResults/2940a08c-1412-4496-bdc7-80d07d1b0cf4","name":"2940a08c-1412-4496-bdc7-80d07d1b0cf4","status":"Creating","startTime":"2019-03-26T10:46:51.0422149Z","endTime":"0001-01-01T00:00:00Z","percentComplete":0.0,"properties":{"resourceName":"/subscriptions/00000000-0000-0000-0000-000000000000/resourceGroups/sdk-py-tests-rg/providers/Microsoft.NetApp/netAppAccounts/sdk-py-tests-acc-1/capacityPools/sdk-py-tests-pool-1/volumes/sdk-py-tests-vol-1"}}'}
-    headers:
-      access-control-expose-headers: [Request-Context]
-      cache-control: [no-cache]
-      content-length: ['560']
-      content-type: [application/json; charset=utf-8]
-      date: ['Tue, 26 Mar 2019 10:47:55 GMT']
-=======
+      expires: ['-1']
+      pragma: [no-cache]
+      request-context: ['appId=cid-v1:2c4cb680-0a1f-424d-bb8d-8e650ba68d53']
+      server: [Microsoft-IIS/10.0]
+      strict-transport-security: [max-age=31536000; includeSubDomains]
+      transfer-encoding: [chunked]
+      vary: [Accept-Encoding]
+      x-content-type-options: [nosniff]
+      x-powered-by: [ASP.NET]
+    status: {code: 200, message: OK}
+- request:
+    body: null
+    headers:
+      Accept: [application/json]
+      Accept-Encoding: ['gzip, deflate']
+      Connection: [keep-alive]
+      User-Agent: [python/2.7.10 (Darwin-16.7.0-x86_64-i386-64bit) msrest/0.6.3 msrest_azure/0.4.34
           azure-mgmt-netapp/0.4.0 Azure-SDK-For-Python]
     method: GET
     uri: https://management.azure.com/subscriptions/00000000-0000-0000-0000-000000000000/providers/Microsoft.NetApp/locations/eastus2/operationResults/163237bd-9e27-4068-a2ec-75ee30ee0320?api-version=2019-05-01
@@ -397,37 +260,23 @@
       content-length: ['566']
       content-type: [application/json; charset=utf-8]
       date: ['Tue, 07 May 2019 17:34:19 GMT']
->>>>>>> b677c6ec
-      expires: ['-1']
-      pragma: [no-cache]
-      request-context: ['appId=cid-v1:2c4cb680-0a1f-424d-bb8d-8e650ba68d53']
-      server: [Microsoft-IIS/10.0]
-      strict-transport-security: [max-age=31536000; includeSubDomains]
-      transfer-encoding: [chunked]
-      vary: [Accept-Encoding]
-      x-content-type-options: [nosniff]
-      x-powered-by: [ASP.NET]
-    status: {code: 200, message: OK}
-- request:
-    body: null
-    headers:
-      Accept: [application/json]
-      Accept-Encoding: ['gzip, deflate']
-      Connection: [keep-alive]
-      User-Agent: [python/2.7.10 (Darwin-16.7.0-x86_64-i386-64bit) msrest/0.6.3 msrest_azure/0.4.34
-<<<<<<< HEAD
-          azure-mgmt-netapp/0.3.0 Azure-SDK-For-Python]
-    method: GET
-    uri: https://management.azure.com/subscriptions/00000000-0000-0000-0000-000000000000/providers/Microsoft.NetApp/locations/westus2/operationResults/2940a08c-1412-4496-bdc7-80d07d1b0cf4?api-version=2017-08-15
-  response:
-    body: {string: !!python/unicode '{"id":"/subscriptions/00000000-0000-0000-0000-000000000000/providers/Microsoft.NetApp/locations/westus2/operationResults/2940a08c-1412-4496-bdc7-80d07d1b0cf4","name":"2940a08c-1412-4496-bdc7-80d07d1b0cf4","status":"Creating","startTime":"2019-03-26T10:46:51.0422149Z","endTime":"0001-01-01T00:00:00Z","percentComplete":0.0,"properties":{"resourceName":"/subscriptions/00000000-0000-0000-0000-000000000000/resourceGroups/sdk-py-tests-rg/providers/Microsoft.NetApp/netAppAccounts/sdk-py-tests-acc-1/capacityPools/sdk-py-tests-pool-1/volumes/sdk-py-tests-vol-1"}}'}
-    headers:
-      access-control-expose-headers: [Request-Context]
-      cache-control: [no-cache]
-      content-length: ['560']
-      content-type: [application/json; charset=utf-8]
-      date: ['Tue, 26 Mar 2019 10:48:29 GMT']
-=======
+      expires: ['-1']
+      pragma: [no-cache]
+      request-context: ['appId=cid-v1:2c4cb680-0a1f-424d-bb8d-8e650ba68d53']
+      server: [Microsoft-IIS/10.0]
+      strict-transport-security: [max-age=31536000; includeSubDomains]
+      transfer-encoding: [chunked]
+      vary: [Accept-Encoding]
+      x-content-type-options: [nosniff]
+      x-powered-by: [ASP.NET]
+    status: {code: 200, message: OK}
+- request:
+    body: null
+    headers:
+      Accept: [application/json]
+      Accept-Encoding: ['gzip, deflate']
+      Connection: [keep-alive]
+      User-Agent: [python/2.7.10 (Darwin-16.7.0-x86_64-i386-64bit) msrest/0.6.3 msrest_azure/0.4.34
           azure-mgmt-netapp/0.4.0 Azure-SDK-For-Python]
     method: GET
     uri: https://management.azure.com/subscriptions/00000000-0000-0000-0000-000000000000/providers/Microsoft.NetApp/locations/eastus2/operationResults/163237bd-9e27-4068-a2ec-75ee30ee0320?api-version=2019-05-01
@@ -439,37 +288,23 @@
       content-length: ['566']
       content-type: [application/json; charset=utf-8]
       date: ['Tue, 07 May 2019 17:34:50 GMT']
->>>>>>> b677c6ec
-      expires: ['-1']
-      pragma: [no-cache]
-      request-context: ['appId=cid-v1:2c4cb680-0a1f-424d-bb8d-8e650ba68d53']
-      server: [Microsoft-IIS/10.0]
-      strict-transport-security: [max-age=31536000; includeSubDomains]
-      transfer-encoding: [chunked]
-      vary: [Accept-Encoding]
-      x-content-type-options: [nosniff]
-      x-powered-by: [ASP.NET]
-    status: {code: 200, message: OK}
-- request:
-    body: null
-    headers:
-      Accept: [application/json]
-      Accept-Encoding: ['gzip, deflate']
-      Connection: [keep-alive]
-      User-Agent: [python/2.7.10 (Darwin-16.7.0-x86_64-i386-64bit) msrest/0.6.3 msrest_azure/0.4.34
-<<<<<<< HEAD
-          azure-mgmt-netapp/0.3.0 Azure-SDK-For-Python]
-    method: GET
-    uri: https://management.azure.com/subscriptions/00000000-0000-0000-0000-000000000000/providers/Microsoft.NetApp/locations/westus2/operationResults/2940a08c-1412-4496-bdc7-80d07d1b0cf4?api-version=2017-08-15
-  response:
-    body: {string: !!python/unicode '{"id":"/subscriptions/00000000-0000-0000-0000-000000000000/providers/Microsoft.NetApp/locations/westus2/operationResults/2940a08c-1412-4496-bdc7-80d07d1b0cf4","name":"2940a08c-1412-4496-bdc7-80d07d1b0cf4","status":"Creating","startTime":"2019-03-26T10:46:51.0422149Z","endTime":"0001-01-01T00:00:00Z","percentComplete":0.0,"properties":{"resourceName":"/subscriptions/00000000-0000-0000-0000-000000000000/resourceGroups/sdk-py-tests-rg/providers/Microsoft.NetApp/netAppAccounts/sdk-py-tests-acc-1/capacityPools/sdk-py-tests-pool-1/volumes/sdk-py-tests-vol-1"}}'}
-    headers:
-      access-control-expose-headers: [Request-Context]
-      cache-control: [no-cache]
-      content-length: ['560']
-      content-type: [application/json; charset=utf-8]
-      date: ['Tue, 26 Mar 2019 10:48:59 GMT']
-=======
+      expires: ['-1']
+      pragma: [no-cache]
+      request-context: ['appId=cid-v1:2c4cb680-0a1f-424d-bb8d-8e650ba68d53']
+      server: [Microsoft-IIS/10.0]
+      strict-transport-security: [max-age=31536000; includeSubDomains]
+      transfer-encoding: [chunked]
+      vary: [Accept-Encoding]
+      x-content-type-options: [nosniff]
+      x-powered-by: [ASP.NET]
+    status: {code: 200, message: OK}
+- request:
+    body: null
+    headers:
+      Accept: [application/json]
+      Accept-Encoding: ['gzip, deflate']
+      Connection: [keep-alive]
+      User-Agent: [python/2.7.10 (Darwin-16.7.0-x86_64-i386-64bit) msrest/0.6.3 msrest_azure/0.4.34
           azure-mgmt-netapp/0.4.0 Azure-SDK-For-Python]
     method: GET
     uri: https://management.azure.com/subscriptions/00000000-0000-0000-0000-000000000000/providers/Microsoft.NetApp/locations/eastus2/operationResults/163237bd-9e27-4068-a2ec-75ee30ee0320?api-version=2019-05-01
@@ -481,66 +316,23 @@
       content-length: ['566']
       content-type: [application/json; charset=utf-8]
       date: ['Tue, 07 May 2019 17:35:22 GMT']
->>>>>>> b677c6ec
-      expires: ['-1']
-      pragma: [no-cache]
-      request-context: ['appId=cid-v1:2c4cb680-0a1f-424d-bb8d-8e650ba68d53']
-      server: [Microsoft-IIS/10.0]
-      strict-transport-security: [max-age=31536000; includeSubDomains]
-      transfer-encoding: [chunked]
-      vary: [Accept-Encoding]
-      x-content-type-options: [nosniff]
-      x-powered-by: [ASP.NET]
-    status: {code: 200, message: OK}
-- request:
-    body: null
-    headers:
-      Accept: [application/json]
-      Accept-Encoding: ['gzip, deflate']
-      Connection: [keep-alive]
-      User-Agent: [python/2.7.10 (Darwin-16.7.0-x86_64-i386-64bit) msrest/0.6.3 msrest_azure/0.4.34
-<<<<<<< HEAD
-          azure-mgmt-netapp/0.3.0 Azure-SDK-For-Python]
-    method: GET
-    uri: https://management.azure.com/subscriptions/00000000-0000-0000-0000-000000000000/providers/Microsoft.NetApp/locations/westus2/operationResults/2940a08c-1412-4496-bdc7-80d07d1b0cf4?api-version=2017-08-15
-  response:
-    body: {string: !!python/unicode '{"id":"/subscriptions/00000000-0000-0000-0000-000000000000/providers/Microsoft.NetApp/locations/westus2/operationResults/2940a08c-1412-4496-bdc7-80d07d1b0cf4","name":"2940a08c-1412-4496-bdc7-80d07d1b0cf4","status":"Succeeded","startTime":"2019-03-26T10:46:51.0422149Z","endTime":"2019-03-26T10:49:24.9004317Z","percentComplete":100.0,"properties":{"resourceName":"/subscriptions/00000000-0000-0000-0000-000000000000/resourceGroups/sdk-py-tests-rg/providers/Microsoft.NetApp/netAppAccounts/sdk-py-tests-acc-1/capacityPools/sdk-py-tests-pool-1/volumes/sdk-py-tests-vol-1"}}'}
-    headers:
-      access-control-expose-headers: [Request-Context]
-      cache-control: [no-cache]
-      content-length: ['571']
-      content-type: [application/json; charset=utf-8]
-      date: ['Tue, 26 Mar 2019 10:49:31 GMT']
-      expires: ['-1']
-      pragma: [no-cache]
-      request-context: ['appId=cid-v1:2c4cb680-0a1f-424d-bb8d-8e650ba68d53']
-      server: [Microsoft-IIS/10.0]
-      strict-transport-security: [max-age=31536000; includeSubDomains]
-      transfer-encoding: [chunked]
-      vary: [Accept-Encoding]
-      x-content-type-options: [nosniff]
-      x-powered-by: [ASP.NET]
-    status: {code: 200, message: OK}
-- request:
-    body: null
-    headers:
-      Accept: [application/json]
-      Accept-Encoding: ['gzip, deflate']
-      Connection: [keep-alive]
-      User-Agent: [python/2.7.10 (Darwin-16.7.0-x86_64-i386-64bit) msrest/0.6.3 msrest_azure/0.4.34
-          azure-mgmt-netapp/0.3.0 Azure-SDK-For-Python]
-    method: GET
-    uri: https://management.azure.com/subscriptions/00000000-0000-0000-0000-000000000000/resourceGroups/sdk-py-tests-rg/providers/Microsoft.NetApp/netAppAccounts/sdk-py-tests-acc-1/capacityPools/sdk-py-tests-pool-1/volumes/sdk-py-tests-vol-1?api-version=2017-08-15
-  response:
-    body: {string: !!python/unicode '{"id":"/subscriptions/00000000-0000-0000-0000-000000000000/resourceGroups/sdk-py-tests-rg/providers/Microsoft.NetApp/netAppAccounts/sdk-py-tests-acc-1/capacityPools/sdk-py-tests-pool-1/volumes/sdk-py-tests-vol-1","name":"sdk-py-tests-acc-1/sdk-py-tests-pool-1/sdk-py-tests-vol-1","type":"Microsoft.NetApp/netAppAccounts/capacityPools/volumes","etag":"W/\"datetime''2019-03-26T10%3A49%3A24.9421947Z''\"","location":"westus2","properties":{"provisioningState":"Succeeded","fileSystemId":"4e59fe22-4ffd-105d-078f-2f2cc2002ac6","serviceLevel":"Premium","creationToken":"sdk-py-tests-vol-1","ownerId":"38ab86f1-9d30-413b-8fc0-d31ad85fa6a1","usageThreshold":107374182400,"usedBytes":0,"snapshotPolicy":{"enabled":false},"exportPolicy":{"rules":[{"ruleIndex":1,"unixReadOnly":false,"unixReadWrite":true,"cifs":false,"nfsv3":true,"nfsv4":false,"allowedClients":"0.0.0.0/0"}]},"protocolTypes":["NFSv3"],"baremetalTenantId":"baremetalTenant_svm_38ab86f19d30413b8fc0d31ad85fa6a1_8eade0cb","subnetId":"/subscriptions/00000000-0000-0000-0000-000000000000/resourceGroups/sdk-py-tests-rg/providers/Microsoft.Network/virtualNetworks/sdk-py-tests-rg-vnet/subnets/default","mountTargets":[{"provisioningState":"Succeeded","mountTargetId":"0a08be46-6866-291b-3d1f-7e92d42eb8b4","fileSystemId":"4e59fe22-4ffd-105d-078f-2f2cc2002ac6","startIp":"10.0.1.5","endIp":"10.0.1.5","gateway":"10.0.1.1","netmask":"255.255.255.240","ipAddress":"10.0.1.5"}]}}'}
-    headers:
-      access-control-expose-headers: [Request-Context]
-      cache-control: [no-cache]
-      content-length: ['1426']
-      content-type: [application/json; charset=utf-8]
-      date: ['Tue, 26 Mar 2019 10:49:33 GMT']
-      etag: [W/"datetime'2019-03-26T10%3A49%3A24.9421947Z'"]
-=======
+      expires: ['-1']
+      pragma: [no-cache]
+      request-context: ['appId=cid-v1:2c4cb680-0a1f-424d-bb8d-8e650ba68d53']
+      server: [Microsoft-IIS/10.0]
+      strict-transport-security: [max-age=31536000; includeSubDomains]
+      transfer-encoding: [chunked]
+      vary: [Accept-Encoding]
+      x-content-type-options: [nosniff]
+      x-powered-by: [ASP.NET]
+    status: {code: 200, message: OK}
+- request:
+    body: null
+    headers:
+      Accept: [application/json]
+      Accept-Encoding: ['gzip, deflate']
+      Connection: [keep-alive]
+      User-Agent: [python/2.7.10 (Darwin-16.7.0-x86_64-i386-64bit) msrest/0.6.3 msrest_azure/0.4.34
           azure-mgmt-netapp/0.4.0 Azure-SDK-For-Python]
     method: GET
     uri: https://management.azure.com/subscriptions/00000000-0000-0000-0000-000000000000/providers/Microsoft.NetApp/locations/eastus2/operationResults/163237bd-9e27-4068-a2ec-75ee30ee0320?api-version=2019-05-01
@@ -552,38 +344,23 @@
       content-length: ['566']
       content-type: [application/json; charset=utf-8]
       date: ['Tue, 07 May 2019 17:35:52 GMT']
->>>>>>> b677c6ec
-      expires: ['-1']
-      pragma: [no-cache]
-      request-context: ['appId=cid-v1:2c4cb680-0a1f-424d-bb8d-8e650ba68d53']
-      server: [Microsoft-IIS/10.0]
-      strict-transport-security: [max-age=31536000; includeSubDomains]
-      transfer-encoding: [chunked]
-      vary: [Accept-Encoding]
-      x-content-type-options: [nosniff]
-      x-powered-by: [ASP.NET]
-    status: {code: 200, message: OK}
-- request:
-    body: null
-    headers:
-      Accept: [application/json]
-      Accept-Encoding: ['gzip, deflate']
-      Connection: [keep-alive]
-      User-Agent: [python/2.7.10 (Darwin-16.7.0-x86_64-i386-64bit) msrest/0.6.3 msrest_azure/0.4.34
-<<<<<<< HEAD
-          azure-mgmt-netapp/0.3.0 Azure-SDK-For-Python]
-      accept-language: [en-US]
-    method: GET
-    uri: https://management.azure.com/subscriptions/00000000-0000-0000-0000-000000000000/resourceGroups/sdk-py-tests-rg/providers/Microsoft.NetApp/netAppAccounts/sdk-py-tests-acc-1/capacityPools/sdk-py-tests-pool-1/volumes/sdk-py-tests-vol-1/mountTargets?api-version=2017-08-15
-  response:
-    body: {string: !!python/unicode '{"value":[{"id":"/subscriptions/00000000-0000-0000-0000-000000000000/resourceGroups/sdk-py-tests-rg/providers/Microsoft.NetApp/netAppAccounts/sdk-py-tests-acc-1/capacityPools/sdk-py-tests-pool-1/volumes/sdk-py-tests-vol-1/mountTargets/0a08be46-6866-291b-3d1f-7e92d42eb8b4","name":"sdk-py-tests-acc-1/sdk-py-tests-pool-1/sdk-py-tests-vol-1/0a08be46-6866-291b-3d1f-7e92d42eb8b4","type":"Microsoft.NetApp/netAppAccounts/capacityPools/volumes/mountTargets","location":"westus2","properties":{"provisioningState":"Succeeded","mountTargetId":"0a08be46-6866-291b-3d1f-7e92d42eb8b4","fileSystemId":"4e59fe22-4ffd-105d-078f-2f2cc2002ac6","startIp":"10.0.1.5","endIp":"10.0.1.5","gateway":"10.0.1.1","netmask":"255.255.255.240","ipAddress":"10.0.1.5"}}]}'}
-    headers:
-      access-control-expose-headers: [Request-Context]
-      cache-control: [no-cache]
-      content-length: ['744']
-      content-type: [application/json; charset=utf-8]
-      date: ['Tue, 26 Mar 2019 10:49:34 GMT']
-=======
+      expires: ['-1']
+      pragma: [no-cache]
+      request-context: ['appId=cid-v1:2c4cb680-0a1f-424d-bb8d-8e650ba68d53']
+      server: [Microsoft-IIS/10.0]
+      strict-transport-security: [max-age=31536000; includeSubDomains]
+      transfer-encoding: [chunked]
+      vary: [Accept-Encoding]
+      x-content-type-options: [nosniff]
+      x-powered-by: [ASP.NET]
+    status: {code: 200, message: OK}
+- request:
+    body: null
+    headers:
+      Accept: [application/json]
+      Accept-Encoding: ['gzip, deflate']
+      Connection: [keep-alive]
+      User-Agent: [python/2.7.10 (Darwin-16.7.0-x86_64-i386-64bit) msrest/0.6.3 msrest_azure/0.4.34
           azure-mgmt-netapp/0.4.0 Azure-SDK-For-Python]
     method: GET
     uri: https://management.azure.com/subscriptions/00000000-0000-0000-0000-000000000000/providers/Microsoft.NetApp/locations/eastus2/operationResults/163237bd-9e27-4068-a2ec-75ee30ee0320?api-version=2019-05-01
@@ -595,67 +372,23 @@
       content-length: ['577']
       content-type: [application/json; charset=utf-8]
       date: ['Tue, 07 May 2019 17:36:24 GMT']
->>>>>>> b677c6ec
-      expires: ['-1']
-      pragma: [no-cache]
-      request-context: ['appId=cid-v1:2c4cb680-0a1f-424d-bb8d-8e650ba68d53']
-      server: [Microsoft-IIS/10.0]
-      strict-transport-security: [max-age=31536000; includeSubDomains]
-      transfer-encoding: [chunked]
-      vary: [Accept-Encoding]
-      x-content-type-options: [nosniff]
-      x-powered-by: [ASP.NET]
-    status: {code: 200, message: OK}
-- request:
-    body: null
-    headers:
-      Accept: [application/json]
-      Accept-Encoding: ['gzip, deflate']
-      Connection: [keep-alive]
-      Content-Length: ['0']
-      User-Agent: [python/2.7.10 (Darwin-16.7.0-x86_64-i386-64bit) msrest/0.6.3 msrest_azure/0.4.34
-          azure-mgmt-netapp/0.3.0 Azure-SDK-For-Python]
-      accept-language: [en-US]
-    method: DELETE
-    uri: https://management.azure.com/subscriptions/00000000-0000-0000-0000-000000000000/resourceGroups/sdk-py-tests-rg/providers/Microsoft.NetApp/netAppAccounts/sdk-py-tests-acc-1/capacityPools/sdk-py-tests-pool-1/volumes/sdk-py-tests-vol-1?api-version=2017-08-15
-  response:
-    body: {string: !!python/unicode ''}
-    headers:
-      access-control-expose-headers: [Request-Context]
-      azure-asyncoperation: ['https://management.azure.com/subscriptions/00000000-0000-0000-0000-000000000000/providers/Microsoft.NetApp/locations/westus2/operationResults/bf9728b0-56b4-4d4d-81ec-27c8a975706e?api-version=2017-08-15']
-      cache-control: [no-cache]
-      content-length: ['0']
-      date: ['Tue, 26 Mar 2019 10:49:36 GMT']
-      expires: ['-1']
-      location: ['https://management.azure.com/subscriptions/00000000-0000-0000-0000-000000000000/providers/Microsoft.NetApp/locations/westus2/operationResults/bf9728b0-56b4-4d4d-81ec-27c8a975706e?api-version=2017-08-15&operationResultResponseType=Location']
-      pragma: [no-cache]
-      request-context: ['appId=cid-v1:2c4cb680-0a1f-424d-bb8d-8e650ba68d53']
-      server: [Microsoft-IIS/10.0]
-      strict-transport-security: [max-age=31536000; includeSubDomains]
-      x-content-type-options: [nosniff]
-      x-ms-ratelimit-remaining-subscription-deletes: ['14999']
-      x-powered-by: [ASP.NET]
-    status: {code: 202, message: Accepted}
-- request:
-    body: null
-    headers:
-      Accept: [application/json]
-      Accept-Encoding: ['gzip, deflate']
-      Connection: [keep-alive]
-      User-Agent: [python/2.7.10 (Darwin-16.7.0-x86_64-i386-64bit) msrest/0.6.3 msrest_azure/0.4.34
-<<<<<<< HEAD
-          azure-mgmt-netapp/0.3.0 Azure-SDK-For-Python]
-    method: GET
-    uri: https://management.azure.com/subscriptions/00000000-0000-0000-0000-000000000000/providers/Microsoft.NetApp/locations/westus2/operationResults/bf9728b0-56b4-4d4d-81ec-27c8a975706e?api-version=2017-08-15
-  response:
-    body: {string: !!python/unicode '{"id":"/subscriptions/00000000-0000-0000-0000-000000000000/providers/Microsoft.NetApp/locations/westus2/operationResults/bf9728b0-56b4-4d4d-81ec-27c8a975706e","name":"bf9728b0-56b4-4d4d-81ec-27c8a975706e","status":"Deleting","startTime":"2019-03-26T10:49:36.365415Z","endTime":"0001-01-01T00:00:00Z","percentComplete":0.0,"properties":{"resourceName":"/subscriptions/00000000-0000-0000-0000-000000000000/resourceGroups/sdk-py-tests-rg/providers/Microsoft.NetApp/netAppAccounts/sdk-py-tests-acc-1/capacityPools/sdk-py-tests-pool-1/volumes/sdk-py-tests-vol-1"}}'}
-    headers:
-      access-control-expose-headers: [Request-Context]
-      cache-control: [no-cache]
-      content-length: ['559']
-      content-type: [application/json; charset=utf-8]
-      date: ['Tue, 26 Mar 2019 10:50:08 GMT']
-=======
+      expires: ['-1']
+      pragma: [no-cache]
+      request-context: ['appId=cid-v1:2c4cb680-0a1f-424d-bb8d-8e650ba68d53']
+      server: [Microsoft-IIS/10.0]
+      strict-transport-security: [max-age=31536000; includeSubDomains]
+      transfer-encoding: [chunked]
+      vary: [Accept-Encoding]
+      x-content-type-options: [nosniff]
+      x-powered-by: [ASP.NET]
+    status: {code: 200, message: OK}
+- request:
+    body: null
+    headers:
+      Accept: [application/json]
+      Accept-Encoding: ['gzip, deflate']
+      Connection: [keep-alive]
+      User-Agent: [python/2.7.10 (Darwin-16.7.0-x86_64-i386-64bit) msrest/0.6.3 msrest_azure/0.4.34
           azure-mgmt-netapp/0.4.0 Azure-SDK-For-Python]
     method: GET
     uri: https://management.azure.com/subscriptions/00000000-0000-0000-0000-000000000000/resourceGroups/sdk-net-tests-rg-eus2/providers/Microsoft.NetApp/netAppAccounts/sdk-py-tests-acc-1/capacityPools/sdk-py-tests-pool-1/volumes/sdk-py-tests-vol-1?api-version=2019-05-01
@@ -755,37 +488,23 @@
       content-length: ['566']
       content-type: [application/json; charset=utf-8]
       date: ['Tue, 07 May 2019 17:36:58 GMT']
->>>>>>> b677c6ec
-      expires: ['-1']
-      pragma: [no-cache]
-      request-context: ['appId=cid-v1:2c4cb680-0a1f-424d-bb8d-8e650ba68d53']
-      server: [Microsoft-IIS/10.0]
-      strict-transport-security: [max-age=31536000; includeSubDomains]
-      transfer-encoding: [chunked]
-      vary: [Accept-Encoding]
-      x-content-type-options: [nosniff]
-      x-powered-by: [ASP.NET]
-    status: {code: 200, message: OK}
-- request:
-    body: null
-    headers:
-      Accept: [application/json]
-      Accept-Encoding: ['gzip, deflate']
-      Connection: [keep-alive]
-      User-Agent: [python/2.7.10 (Darwin-16.7.0-x86_64-i386-64bit) msrest/0.6.3 msrest_azure/0.4.34
-<<<<<<< HEAD
-          azure-mgmt-netapp/0.3.0 Azure-SDK-For-Python]
-    method: GET
-    uri: https://management.azure.com/subscriptions/00000000-0000-0000-0000-000000000000/providers/Microsoft.NetApp/locations/westus2/operationResults/bf9728b0-56b4-4d4d-81ec-27c8a975706e?api-version=2017-08-15
-  response:
-    body: {string: !!python/unicode '{"id":"/subscriptions/00000000-0000-0000-0000-000000000000/providers/Microsoft.NetApp/locations/westus2/operationResults/bf9728b0-56b4-4d4d-81ec-27c8a975706e","name":"bf9728b0-56b4-4d4d-81ec-27c8a975706e","status":"Succeeded","startTime":"2019-03-26T10:49:36.365415Z","endTime":"2019-03-26T10:50:11.8893661Z","percentComplete":100.0,"properties":{"resourceName":"/subscriptions/00000000-0000-0000-0000-000000000000/resourceGroups/sdk-py-tests-rg/providers/Microsoft.NetApp/netAppAccounts/sdk-py-tests-acc-1/capacityPools/sdk-py-tests-pool-1/volumes/sdk-py-tests-vol-1"}}'}
-    headers:
-      access-control-expose-headers: [Request-Context]
-      cache-control: [no-cache]
-      content-length: ['570']
-      content-type: [application/json; charset=utf-8]
-      date: ['Tue, 26 Mar 2019 10:50:40 GMT']
-=======
+      expires: ['-1']
+      pragma: [no-cache]
+      request-context: ['appId=cid-v1:2c4cb680-0a1f-424d-bb8d-8e650ba68d53']
+      server: [Microsoft-IIS/10.0]
+      strict-transport-security: [max-age=31536000; includeSubDomains]
+      transfer-encoding: [chunked]
+      vary: [Accept-Encoding]
+      x-content-type-options: [nosniff]
+      x-powered-by: [ASP.NET]
+    status: {code: 200, message: OK}
+- request:
+    body: null
+    headers:
+      Accept: [application/json]
+      Accept-Encoding: ['gzip, deflate']
+      Connection: [keep-alive]
+      User-Agent: [python/2.7.10 (Darwin-16.7.0-x86_64-i386-64bit) msrest/0.6.3 msrest_azure/0.4.34
           azure-mgmt-netapp/0.4.0 Azure-SDK-For-Python]
     method: GET
     uri: https://management.azure.com/subscriptions/00000000-0000-0000-0000-000000000000/providers/Microsoft.NetApp/locations/eastus2/operationResults/3fe3b7b0-e690-4d22-ad44-f7927d418eed?api-version=2019-05-01
@@ -797,29 +516,24 @@
       content-length: ['577']
       content-type: [application/json; charset=utf-8]
       date: ['Tue, 07 May 2019 17:37:29 GMT']
->>>>>>> b677c6ec
-      expires: ['-1']
-      pragma: [no-cache]
-      request-context: ['appId=cid-v1:2c4cb680-0a1f-424d-bb8d-8e650ba68d53']
-      server: [Microsoft-IIS/10.0]
-      strict-transport-security: [max-age=31536000; includeSubDomains]
-      transfer-encoding: [chunked]
-      vary: [Accept-Encoding]
-      x-content-type-options: [nosniff]
-      x-powered-by: [ASP.NET]
-    status: {code: 200, message: OK}
-- request:
-    body: null
-    headers:
-      Accept: [application/json]
-      Accept-Encoding: ['gzip, deflate']
-      Connection: [keep-alive]
-      User-Agent: [python/2.7.10 (Darwin-16.7.0-x86_64-i386-64bit) msrest/0.6.3 msrest_azure/0.4.34
-<<<<<<< HEAD
-          azure-mgmt-netapp/0.3.0 Azure-SDK-For-Python]
-=======
-          azure-mgmt-netapp/0.4.0 Azure-SDK-For-Python]
->>>>>>> b677c6ec
+      expires: ['-1']
+      pragma: [no-cache]
+      request-context: ['appId=cid-v1:2c4cb680-0a1f-424d-bb8d-8e650ba68d53']
+      server: [Microsoft-IIS/10.0]
+      strict-transport-security: [max-age=31536000; includeSubDomains]
+      transfer-encoding: [chunked]
+      vary: [Accept-Encoding]
+      x-content-type-options: [nosniff]
+      x-powered-by: [ASP.NET]
+    status: {code: 200, message: OK}
+- request:
+    body: null
+    headers:
+      Accept: [application/json]
+      Accept-Encoding: ['gzip, deflate']
+      Connection: [keep-alive]
+      User-Agent: [python/2.7.10 (Darwin-16.7.0-x86_64-i386-64bit) msrest/0.6.3 msrest_azure/0.4.34
+          azure-mgmt-netapp/0.4.0 Azure-SDK-For-Python]
       accept-language: [en-US]
     method: GET
     uri: https://management.azure.com/subscriptions/00000000-0000-0000-0000-000000000000/resourceGroups/sdk-net-tests-rg-eus2/providers/Microsoft.NetApp/netAppAccounts/sdk-py-tests-acc-1/capacityPools/sdk-py-tests-pool-1/volumes/sdk-py-tests-vol-1?api-version=2019-05-01
@@ -831,11 +545,7 @@
       cache-control: [no-cache]
       content-length: ['236']
       content-type: [application/json; charset=utf-8]
-<<<<<<< HEAD
-      date: ['Tue, 26 Mar 2019 10:50:47 GMT']
-=======
       date: ['Tue, 07 May 2019 17:37:35 GMT']
->>>>>>> b677c6ec
       expires: ['-1']
       pragma: [no-cache]
       strict-transport-security: [max-age=31536000; includeSubDomains]
@@ -850,11 +560,7 @@
       Connection: [keep-alive]
       Content-Length: ['0']
       User-Agent: [python/2.7.10 (Darwin-16.7.0-x86_64-i386-64bit) msrest/0.6.3 msrest_azure/0.4.34
-<<<<<<< HEAD
-          azure-mgmt-netapp/0.3.0 Azure-SDK-For-Python]
-=======
-          azure-mgmt-netapp/0.4.0 Azure-SDK-For-Python]
->>>>>>> b677c6ec
+          azure-mgmt-netapp/0.4.0 Azure-SDK-For-Python]
       accept-language: [en-US]
     method: DELETE
     uri: https://management.azure.com/subscriptions/00000000-0000-0000-0000-000000000000/resourceGroups/sdk-net-tests-rg-eus2/providers/Microsoft.NetApp/netAppAccounts/sdk-py-tests-acc-1/capacityPools/sdk-py-tests-pool-1?api-version=2019-05-01
@@ -862,27 +568,18 @@
     body: {string: !!python/unicode ''}
     headers:
       access-control-expose-headers: [Request-Context]
-<<<<<<< HEAD
-      azure-asyncoperation: ['https://management.azure.com/subscriptions/00000000-0000-0000-0000-000000000000/providers/Microsoft.NetApp/locations/westus2/operationResults/3996c613-ec17-488a-878e-b6e34544e7ad?api-version=2017-08-15']
-      cache-control: [no-cache]
-      content-length: ['0']
-      date: ['Tue, 26 Mar 2019 10:50:50 GMT']
-      expires: ['-1']
-      location: ['https://management.azure.com/subscriptions/00000000-0000-0000-0000-000000000000/providers/Microsoft.NetApp/locations/westus2/operationResults/3996c613-ec17-488a-878e-b6e34544e7ad?api-version=2017-08-15&operationResultResponseType=Location']
-=======
       azure-asyncoperation: ['https://management.azure.com/subscriptions/00000000-0000-0000-0000-000000000000/providers/Microsoft.NetApp/locations/eastus2/operationResults/3637525a-8c86-44aa-af7a-4d2c582400fb?api-version=2019-05-01']
       cache-control: [no-cache]
       content-length: ['0']
       date: ['Tue, 07 May 2019 17:37:37 GMT']
       expires: ['-1']
       location: ['https://management.azure.com/subscriptions/00000000-0000-0000-0000-000000000000/providers/Microsoft.NetApp/locations/eastus2/operationResults/3637525a-8c86-44aa-af7a-4d2c582400fb?api-version=2019-05-01&operationResultResponseType=Location']
->>>>>>> b677c6ec
-      pragma: [no-cache]
-      request-context: ['appId=cid-v1:2c4cb680-0a1f-424d-bb8d-8e650ba68d53']
-      server: [Microsoft-IIS/10.0]
-      strict-transport-security: [max-age=31536000; includeSubDomains]
-      x-content-type-options: [nosniff]
-      x-ms-ratelimit-remaining-subscription-deletes: ['14999']
+      pragma: [no-cache]
+      request-context: ['appId=cid-v1:2c4cb680-0a1f-424d-bb8d-8e650ba68d53']
+      server: [Microsoft-IIS/10.0]
+      strict-transport-security: [max-age=31536000; includeSubDomains]
+      x-content-type-options: [nosniff]
+      x-ms-ratelimit-remaining-subscription-deletes: ['14998']
       x-powered-by: [ASP.NET]
     status: {code: 202, message: Accepted}
 - request:
@@ -892,19 +589,6 @@
       Accept-Encoding: ['gzip, deflate']
       Connection: [keep-alive]
       User-Agent: [python/2.7.10 (Darwin-16.7.0-x86_64-i386-64bit) msrest/0.6.3 msrest_azure/0.4.34
-<<<<<<< HEAD
-          azure-mgmt-netapp/0.3.0 Azure-SDK-For-Python]
-    method: GET
-    uri: https://management.azure.com/subscriptions/00000000-0000-0000-0000-000000000000/providers/Microsoft.NetApp/locations/westus2/operationResults/3996c613-ec17-488a-878e-b6e34544e7ad?api-version=2017-08-15
-  response:
-    body: {string: !!python/unicode '{"id":"/subscriptions/00000000-0000-0000-0000-000000000000/providers/Microsoft.NetApp/locations/westus2/operationResults/3996c613-ec17-488a-878e-b6e34544e7ad","name":"3996c613-ec17-488a-878e-b6e34544e7ad","status":"Succeeded","startTime":"2019-03-26T10:50:51.2467893Z","endTime":"2019-03-26T10:50:54.4655643Z","percentComplete":100.0,"properties":{"resourceName":"/subscriptions/00000000-0000-0000-0000-000000000000/resourceGroups/sdk-py-tests-rg/providers/Microsoft.NetApp/netAppAccounts/sdk-py-tests-acc-1/capacityPools/sdk-py-tests-pool-1"}}'}
-    headers:
-      access-control-expose-headers: [Request-Context]
-      cache-control: [no-cache]
-      content-length: ['544']
-      content-type: [application/json; charset=utf-8]
-      date: ['Tue, 26 Mar 2019 10:51:22 GMT']
-=======
           azure-mgmt-netapp/0.4.0 Azure-SDK-For-Python]
     method: GET
     uri: https://management.azure.com/subscriptions/00000000-0000-0000-0000-000000000000/providers/Microsoft.NetApp/locations/eastus2/operationResults/3637525a-8c86-44aa-af7a-4d2c582400fb?api-version=2019-05-01
@@ -916,29 +600,24 @@
       content-length: ['550']
       content-type: [application/json; charset=utf-8]
       date: ['Tue, 07 May 2019 17:38:08 GMT']
->>>>>>> b677c6ec
-      expires: ['-1']
-      pragma: [no-cache]
-      request-context: ['appId=cid-v1:2c4cb680-0a1f-424d-bb8d-8e650ba68d53']
-      server: [Microsoft-IIS/10.0]
-      strict-transport-security: [max-age=31536000; includeSubDomains]
-      transfer-encoding: [chunked]
-      vary: [Accept-Encoding]
-      x-content-type-options: [nosniff]
-      x-powered-by: [ASP.NET]
-    status: {code: 200, message: OK}
-- request:
-    body: null
-    headers:
-      Accept: [application/json]
-      Accept-Encoding: ['gzip, deflate']
-      Connection: [keep-alive]
-      User-Agent: [python/2.7.10 (Darwin-16.7.0-x86_64-i386-64bit) msrest/0.6.3 msrest_azure/0.4.34
-<<<<<<< HEAD
-          azure-mgmt-netapp/0.3.0 Azure-SDK-For-Python]
-=======
-          azure-mgmt-netapp/0.4.0 Azure-SDK-For-Python]
->>>>>>> b677c6ec
+      expires: ['-1']
+      pragma: [no-cache]
+      request-context: ['appId=cid-v1:2c4cb680-0a1f-424d-bb8d-8e650ba68d53']
+      server: [Microsoft-IIS/10.0]
+      strict-transport-security: [max-age=31536000; includeSubDomains]
+      transfer-encoding: [chunked]
+      vary: [Accept-Encoding]
+      x-content-type-options: [nosniff]
+      x-powered-by: [ASP.NET]
+    status: {code: 200, message: OK}
+- request:
+    body: null
+    headers:
+      Accept: [application/json]
+      Accept-Encoding: ['gzip, deflate']
+      Connection: [keep-alive]
+      User-Agent: [python/2.7.10 (Darwin-16.7.0-x86_64-i386-64bit) msrest/0.6.3 msrest_azure/0.4.34
+          azure-mgmt-netapp/0.4.0 Azure-SDK-For-Python]
       accept-language: [en-US]
     method: GET
     uri: https://management.azure.com/subscriptions/00000000-0000-0000-0000-000000000000/resourceGroups/sdk-net-tests-rg-eus2/providers/Microsoft.NetApp/netAppAccounts/sdk-py-tests-acc-1/capacityPools/sdk-py-tests-pool-1?api-version=2019-05-01
@@ -950,11 +629,7 @@
       cache-control: [no-cache]
       content-length: ['209']
       content-type: [application/json; charset=utf-8]
-<<<<<<< HEAD
-      date: ['Tue, 26 Mar 2019 10:51:30 GMT']
-=======
       date: ['Tue, 07 May 2019 17:38:13 GMT']
->>>>>>> b677c6ec
       expires: ['-1']
       pragma: [no-cache]
       strict-transport-security: [max-age=31536000; includeSubDomains]
@@ -969,11 +644,7 @@
       Connection: [keep-alive]
       Content-Length: ['0']
       User-Agent: [python/2.7.10 (Darwin-16.7.0-x86_64-i386-64bit) msrest/0.6.3 msrest_azure/0.4.34
-<<<<<<< HEAD
-          azure-mgmt-netapp/0.3.0 Azure-SDK-For-Python]
-=======
-          azure-mgmt-netapp/0.4.0 Azure-SDK-For-Python]
->>>>>>> b677c6ec
+          azure-mgmt-netapp/0.4.0 Azure-SDK-For-Python]
       accept-language: [en-US]
     method: DELETE
     uri: https://management.azure.com/subscriptions/00000000-0000-0000-0000-000000000000/resourceGroups/sdk-net-tests-rg-eus2/providers/Microsoft.NetApp/netAppAccounts/sdk-py-tests-acc-1?api-version=2019-05-01
@@ -981,21 +652,12 @@
     body: {string: !!python/unicode ''}
     headers:
       access-control-expose-headers: [Request-Context]
-<<<<<<< HEAD
-      azure-asyncoperation: ['https://management.azure.com/subscriptions/00000000-0000-0000-0000-000000000000/providers/Microsoft.NetApp/locations/westus2/operationResults/17198024-22fa-4baa-82ea-a23efbb91e6a?api-version=2017-08-15']
-      cache-control: [no-cache]
-      content-length: ['0']
-      date: ['Tue, 26 Mar 2019 10:51:33 GMT']
-      expires: ['-1']
-      location: ['https://management.azure.com/subscriptions/00000000-0000-0000-0000-000000000000/providers/Microsoft.NetApp/locations/westus2/operationResults/17198024-22fa-4baa-82ea-a23efbb91e6a?api-version=2017-08-15&operationResultResponseType=Location']
-=======
       azure-asyncoperation: ['https://management.azure.com/subscriptions/00000000-0000-0000-0000-000000000000/providers/Microsoft.NetApp/locations/eastus2/operationResults/e67c3061-59b6-407b-8fd7-710717eb399e?api-version=2019-05-01']
       cache-control: [no-cache]
       content-length: ['0']
       date: ['Tue, 07 May 2019 17:38:14 GMT']
       expires: ['-1']
       location: ['https://management.azure.com/subscriptions/00000000-0000-0000-0000-000000000000/providers/Microsoft.NetApp/locations/eastus2/operationResults/e67c3061-59b6-407b-8fd7-710717eb399e?api-version=2019-05-01&operationResultResponseType=Location']
->>>>>>> b677c6ec
       pragma: [no-cache]
       request-context: ['appId=cid-v1:2c4cb680-0a1f-424d-bb8d-8e650ba68d53']
       server: [Microsoft-IIS/10.0]
@@ -1011,51 +673,35 @@
       Accept-Encoding: ['gzip, deflate']
       Connection: [keep-alive]
       User-Agent: [python/2.7.10 (Darwin-16.7.0-x86_64-i386-64bit) msrest/0.6.3 msrest_azure/0.4.34
-<<<<<<< HEAD
-          azure-mgmt-netapp/0.3.0 Azure-SDK-For-Python]
-    method: GET
-    uri: https://management.azure.com/subscriptions/00000000-0000-0000-0000-000000000000/providers/Microsoft.NetApp/locations/westus2/operationResults/17198024-22fa-4baa-82ea-a23efbb91e6a?api-version=2017-08-15
-  response:
-    body: {string: !!python/unicode '{"id":"/subscriptions/00000000-0000-0000-0000-000000000000/providers/Microsoft.NetApp/locations/westus2/operationResults/17198024-22fa-4baa-82ea-a23efbb91e6a","name":"17198024-22fa-4baa-82ea-a23efbb91e6a","status":"Succeeded","startTime":"2019-03-26T10:51:33.770669Z","endTime":"2019-03-26T10:51:33.8955954Z","percentComplete":100.0,"properties":{"resourceName":"/subscriptions/00000000-0000-0000-0000-000000000000/resourceGroups/sdk-py-tests-rg/providers/Microsoft.NetApp/netAppAccounts/sdk-py-tests-acc-1"}}'}
-=======
           azure-mgmt-netapp/0.4.0 Azure-SDK-For-Python]
     method: GET
     uri: https://management.azure.com/subscriptions/00000000-0000-0000-0000-000000000000/providers/Microsoft.NetApp/locations/eastus2/operationResults/e67c3061-59b6-407b-8fd7-710717eb399e?api-version=2019-05-01
   response:
     body: {string: !!python/unicode '{"id":"/subscriptions/00000000-0000-0000-0000-000000000000/providers/Microsoft.NetApp/locations/eastus2/operationResults/e67c3061-59b6-407b-8fd7-710717eb399e","name":"e67c3061-59b6-407b-8fd7-710717eb399e","status":"Succeeded","startTime":"2019-05-07T17:38:14.922841Z","endTime":"2019-05-07T17:38:15.1035313Z","percentComplete":100.0,"properties":{"resourceName":"/subscriptions/00000000-0000-0000-0000-000000000000/resourceGroups/sdk-net-tests-rg-eus2/providers/Microsoft.NetApp/netAppAccounts/sdk-py-tests-acc-1"}}'}
->>>>>>> b677c6ec
     headers:
       access-control-expose-headers: [Request-Context]
       cache-control: [no-cache]
       content-length: ['515']
       content-type: [application/json; charset=utf-8]
-<<<<<<< HEAD
-      date: ['Tue, 26 Mar 2019 10:52:05 GMT']
-=======
       date: ['Tue, 07 May 2019 17:38:47 GMT']
->>>>>>> b677c6ec
-      expires: ['-1']
-      pragma: [no-cache]
-      request-context: ['appId=cid-v1:2c4cb680-0a1f-424d-bb8d-8e650ba68d53']
-      server: [Microsoft-IIS/10.0]
-      strict-transport-security: [max-age=31536000; includeSubDomains]
-      transfer-encoding: [chunked]
-      vary: [Accept-Encoding]
-      x-content-type-options: [nosniff]
-      x-powered-by: [ASP.NET]
-    status: {code: 200, message: OK}
-- request:
-    body: null
-    headers:
-      Accept: [application/json]
-      Accept-Encoding: ['gzip, deflate']
-      Connection: [keep-alive]
-      User-Agent: [python/2.7.10 (Darwin-16.7.0-x86_64-i386-64bit) msrest/0.6.3 msrest_azure/0.4.34
-<<<<<<< HEAD
-          azure-mgmt-netapp/0.3.0 Azure-SDK-For-Python]
-=======
-          azure-mgmt-netapp/0.4.0 Azure-SDK-For-Python]
->>>>>>> b677c6ec
+      expires: ['-1']
+      pragma: [no-cache]
+      request-context: ['appId=cid-v1:2c4cb680-0a1f-424d-bb8d-8e650ba68d53']
+      server: [Microsoft-IIS/10.0]
+      strict-transport-security: [max-age=31536000; includeSubDomains]
+      transfer-encoding: [chunked]
+      vary: [Accept-Encoding]
+      x-content-type-options: [nosniff]
+      x-powered-by: [ASP.NET]
+    status: {code: 200, message: OK}
+- request:
+    body: null
+    headers:
+      Accept: [application/json]
+      Accept-Encoding: ['gzip, deflate']
+      Connection: [keep-alive]
+      User-Agent: [python/2.7.10 (Darwin-16.7.0-x86_64-i386-64bit) msrest/0.6.3 msrest_azure/0.4.34
+          azure-mgmt-netapp/0.4.0 Azure-SDK-For-Python]
       accept-language: [en-US]
     method: GET
     uri: https://management.azure.com/subscriptions/00000000-0000-0000-0000-000000000000/resourceGroups/sdk-net-tests-rg-eus2/providers/Microsoft.NetApp/netAppAccounts/sdk-py-tests-acc-1?api-version=2019-05-01
@@ -1067,11 +713,7 @@
       cache-control: [no-cache]
       content-length: ['175']
       content-type: [application/json; charset=utf-8]
-<<<<<<< HEAD
-      date: ['Tue, 26 Mar 2019 10:52:10 GMT']
-=======
       date: ['Tue, 07 May 2019 17:38:49 GMT']
->>>>>>> b677c6ec
       expires: ['-1']
       pragma: [no-cache]
       strict-transport-security: [max-age=31536000; includeSubDomains]
