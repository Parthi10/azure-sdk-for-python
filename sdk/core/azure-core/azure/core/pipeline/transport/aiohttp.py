# --------------------------------------------------------------------------
#
# Copyright (c) Microsoft Corporation. All rights reserved.
#
# The MIT License (MIT)
#
# Permission is hereby granted, free of charge, to any person obtaining a copy
# of this software and associated documentation files (the ""Software""), to
# deal in the Software without restriction, including without limitation the
# rights to use, copy, modify, merge, publish, distribute, sublicense, and/or
# sell copies of the Software, and to permit persons to whom the Software is
# furnished to do so, subject to the following conditions:
#
# The above copyright notice and this permission notice shall be included in
# all copies or substantial portions of the Software.
#
# THE SOFTWARE IS PROVIDED *AS IS*, WITHOUT WARRANTY OF ANY KIND, EXPRESS OR
# IMPLIED, INCLUDING BUT NOT LIMITED TO THE WARRANTIES OF MERCHANTABILITY,
# FITNESS FOR A PARTICULAR PURPOSE AND NONINFRINGEMENT. IN NO EVENT SHALL THE
# AUTHORS OR COPYRIGHT HOLDERS BE LIABLE FOR ANY CLAIM, DAMAGES OR OTHER
# LIABILITY, WHETHER IN AN ACTION OF CONTRACT, TORT OR OTHERWISE, ARISING
# FROM, OUT OF OR IN CONNECTION WITH THE SOFTWARE OR THE USE OR OTHER DEALINGS
# IN THE SOFTWARE.
#
# --------------------------------------------------------------------------
from typing import Any, Optional, AsyncIterator as AsyncIteratorType
from collections.abc import AsyncIterator

import logging
import asyncio
import aiohttp

from azure.core.configuration import ConnectionConfiguration
from azure.core.exceptions import ServiceRequestError
from azure.core.pipeline import Pipeline

from requests.exceptions import (
    ChunkedEncodingError,
    StreamConsumedError)

from .base import HttpRequest
from .base_async import (
    AsyncHttpTransport,
    AsyncHttpResponse,
    _ResponseStopIteration)

# Matching requests, because why not?
CONTENT_CHUNK_SIZE = 10 * 1024
_LOGGER = logging.getLogger(__name__)


class AioHttpTransport(AsyncHttpTransport):
    """AioHttp HTTP sender implementation.

    Fully asynchronous implementation using the aiohttp library.

    :param session: The client session.
    :param loop: The event loop.
    :param bool session_owner: Session owner. Defaults True.

    **Keyword argument:**

    *use_env_settings (bool)* - Uses proxy settings from environment. Defaults to True.

    Example:
        .. literalinclude:: ../examples/test_example_async.py
            :start-after: [START aiohttp]
            :end-before: [END aiohttp]
            :language: python
            :dedent: 4
            :caption: Asynchronous transport with aiohttp.
    """
    def __init__(self, *, session=None, loop=None, session_owner=True, **kwargs):
        self._loop = loop
        self._session_owner = session_owner
        self.session = session
        self.connection_config = ConnectionConfiguration(**kwargs)
        self._use_env_settings = kwargs.pop('use_env_settings', True)

    async def __aenter__(self):
        await self.open()
        return self

    async def __aexit__(self, *args):  # pylint: disable=arguments-differ
        await self.close()

    async def open(self):
        """Opens the connection.
        """
        if not self.session and self._session_owner:
            self.session = aiohttp.ClientSession(
                loop=self._loop,
                trust_env=self._use_env_settings
            )
        if self.session is not None:
            await self.session.__aenter__()

    async def close(self):
        """Closes the connection.
        """
        if self._session_owner and self.session:
            await self.session.close()
            self._session_owner = False
            self.session = None

    def _build_ssl_config(self, cert, verify):
        ssl_ctx = None

        if cert or verify not in (True, False):
            import ssl
            if verify not in (True, False):
                ssl_ctx = ssl.create_default_context(cafile=verify)
            else:
                ssl_ctx = ssl.create_default_context()
            if cert:
                ssl_ctx.load_cert_chain(*cert)
            return ssl_ctx
        return verify

    def _get_request_data(self, request): #pylint: disable=no-self-use
        if request.files:
            form_data = aiohttp.FormData()
            for form_file, data in request.files.items():
                content_type = data[2] if len(data) > 2 else None
                try:
                    form_data.add_field(form_file, data[1], filename=data[0], content_type=content_type)
                except IndexError:
                    raise ValueError("Invalid formdata formatting: {}".format(data))
            return form_data
        return request.data

    async def send(self, request: HttpRequest, **config: Any) -> Optional[AsyncHttpResponse]:
        """Send the request using this HTTP sender.

        Will pre-load the body into memory to be available with a sync method.
        Pass stream=True to avoid this behavior.

        :param request: The HttpRequest object
        :type request: ~azure.core.pipeline.transport.HttpRequest
        :param config: Any keyword arguments
        :return: The AsyncHttpResponse
        :rtype: ~azure.core.pipeline.transport.AsyncHttpResponse

        **Keyword argument:**

        *stream (bool)* - Defaults to False.
        *proxies* - dict of proxy to used based on protocol. Proxy is a dict (protocol, url)
        *proxy* - will define the proxy to use all the time
        """
        await self.open()

        proxies = config.pop('proxies', None)
        if proxies and 'proxy' not in config:
            # aiohttp needs a single proxy, so iterating until we found the right protocol

            # Sort by longest string first, so "http" is not used for "https" ;-)
            for protocol in sorted(proxies.keys(), reverse=True):
                if request.url.startswith(protocol):
                    config['proxy'] = proxies[protocol]
                    break

        error = None
        response = None
        config['ssl'] = self._build_ssl_config(
<<<<<<< HEAD
            cert=config.pop('connection_cert', self.config.connection.cert),
            verify=config.pop('connection_verify', self.config.connection.verify)
=======
            cert=config.pop('connection_cert', self.connection_config.cert),
            verify=config.pop('connection_verify', self.connection_config.verify)
>>>>>>> a509fefb
        )
        try:
            stream_response = config.pop("stream", False)
            result = await self.session.request(
                request.method,
                request.url,
                headers=request.headers,
                data=self._get_request_data(request),
<<<<<<< HEAD
                timeout=config.pop('connection_timeout', self.config.connection.timeout),
=======
                timeout=config.pop('connection_timeout', self.connection_config.timeout),
>>>>>>> a509fefb
                allow_redirects=False,
                **config
            )
            response = AioHttpTransportResponse(request, result, self.connection_config.data_block_size)
            if not stream_response:
                await response.load_body()
        except aiohttp.client_exceptions.ClientConnectorError as err:
            error = ServiceRequestError(err, error=err)

        if error:
            raise error
        return response


class AioHttpStreamDownloadGenerator(AsyncIterator):
    """Streams the response body data.

    :param pipeline: The pipeline object
    :param request: The request object
    :param response: The client response object.
    :type response: aiohttp.ClientResponse
    :param block_size: block size of data sent over connection.
    :type block_size: int
    """
    def __init__(self, pipeline: Pipeline, request: HttpRequest,
                 response: aiohttp.ClientResponse, block_size: int) -> None:
        self.pipeline = pipeline
        self.request = request
        self.response = response
        self.block_size = block_size
        self.content_length = int(response.headers.get('Content-Length', 0))
        self.downloaded = 0

    def __len__(self):
        return self.content_length

    async def __anext__(self):
        retry_active = True
        retry_total = 3
        retry_interval = 1000
        while retry_active:
            try:
                chunk = await self.response.content.read(self.block_size)
                if not chunk:
                    raise _ResponseStopIteration()
                self.downloaded += self.block_size
                return chunk
            except _ResponseStopIteration:
                self.response.close()
                raise StopAsyncIteration()
            except (ChunkedEncodingError, ConnectionError):
                retry_total -= 1
                if retry_total <= 0:
                    retry_active = False
                else:
                    await asyncio.sleep(retry_interval)
                    headers = {'range': 'bytes=' + self.downloaded + '-'}
                    resp = self.pipeline.run(self.request, stream=True, headers=headers)
                    if resp.status_code == 416:
                        raise
                    chunk = await self.response.content.read(self.block_size)
                    if not chunk:
                        raise StopIteration()
                    self.downloaded += chunk
                    return chunk
                continue
            except StreamConsumedError:
                raise
            except Exception as err:
                _LOGGER.warning("Unable to stream download: %s", err)
                self.response.close()
                raise

class AioHttpTransportResponse(AsyncHttpResponse):
    """Methods for accessing response body data.

    :param request: The HttpRequest object
    :type request: ~azure.core.pipeline.transport.HttpRequest
    :param aiohttp_response: Returned from ClientSession.request().
    :type aiohttp_response: aiohttp.ClientResponse object
    :param block_size: block size of data sent over connection.
    :type block_size: int
    """
    def __init__(self, request: HttpRequest, aiohttp_response: aiohttp.ClientResponse, block_size=None) -> None:
        super(AioHttpTransportResponse, self).__init__(request, aiohttp_response, block_size=block_size)
        # https://aiohttp.readthedocs.io/en/stable/client_reference.html#aiohttp.ClientResponse
        self.status_code = aiohttp_response.status
        self.headers = aiohttp_response.headers
        self.reason = aiohttp_response.reason
        self.content_type = aiohttp_response.headers.get('content-type')
        self._body = None

    def body(self) -> bytes:
        """Return the whole body as bytes in memory.
        """
        if self._body is None:
            raise ValueError("Body is not available. Call async method load_body, or do your call with stream=False.")
        return self._body

    async def load_body(self) -> None:
        """Load in memory the body, so it could be accessible from sync methods."""
        self._body = await self.internal_response.read()

    def stream_download(self, pipeline) -> AsyncIteratorType[bytes]:
        """Generator for streaming response body data.

        :param pipeline: The pipeline object
        :type pipeline: azure.core.pipeline
        """
        return AioHttpStreamDownloadGenerator(pipeline, self.request, self.internal_response, self.block_size)<|MERGE_RESOLUTION|>--- conflicted
+++ resolved
@@ -162,13 +162,8 @@
         error = None
         response = None
         config['ssl'] = self._build_ssl_config(
-<<<<<<< HEAD
-            cert=config.pop('connection_cert', self.config.connection.cert),
-            verify=config.pop('connection_verify', self.config.connection.verify)
-=======
             cert=config.pop('connection_cert', self.connection_config.cert),
             verify=config.pop('connection_verify', self.connection_config.verify)
->>>>>>> a509fefb
         )
         try:
             stream_response = config.pop("stream", False)
@@ -177,11 +172,7 @@
                 request.url,
                 headers=request.headers,
                 data=self._get_request_data(request),
-<<<<<<< HEAD
-                timeout=config.pop('connection_timeout', self.config.connection.timeout),
-=======
                 timeout=config.pop('connection_timeout', self.connection_config.timeout),
->>>>>>> a509fefb
                 allow_redirects=False,
                 **config
             )
