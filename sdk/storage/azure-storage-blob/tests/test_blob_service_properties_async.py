--- conflicted
+++ resolved
@@ -128,13 +128,8 @@
         bsc = BlobServiceClient(self._account_url(storage_account.name), credential=storage_account_key, transport=AiohttpTestTransport())
 
         # Act
-<<<<<<< HEAD
         resp = await bsc.set_service_properties(
-            logging=Logging(),
-=======
-        resp = await self.bsc.set_service_properties(
             analytics_logging=BlobAnalyticsLogging(),
->>>>>>> 620394eb
             hour_metrics=Metrics(),
             minute_metrics=Metrics(),
             cors=list(),
@@ -331,28 +326,14 @@
         self._assert_static_website_equal(received_props.static_website, static_website)
         self._assert_cors_equal(received_props.cors, cors)
 
-<<<<<<< HEAD
     @GlobalStorageAccountPreparer()
     @AsyncBlobTestCase.await_prepared_test
     async def test_set_logging(self, resource_group, location, storage_account, storage_account_key):
         bsc = BlobServiceClient(self._account_url(storage_account.name), credential=storage_account_key, transport=AiohttpTestTransport())
-        logging = Logging(read=True, write=True, delete=True, retention_policy=RetentionPolicy(enabled=True, days=5))
-
-        # Act
-        await bsc.set_service_properties(logging=logging)
-=======
-    @record
-    def test_set_static_website_properties_does_not_impact_other_properties_async(self):
-        loop = asyncio.get_event_loop()
-        loop.run_until_complete(self._test_set_static_website_properties_does_not_impact_other_properties_async())
-
-    async def _test_set_logging_async(self):
-        # Arrange
         logging = BlobAnalyticsLogging(read=True, write=True, delete=True, retention_policy=RetentionPolicy(enabled=True, days=5))
 
         # Act
-        await self.bsc.set_service_properties(analytics_logging=logging)
->>>>>>> 620394eb
+        await bsc.set_service_properties(analytics_logging=logging)
 
         # Assert
         received_props = await bsc.get_service_properties()
