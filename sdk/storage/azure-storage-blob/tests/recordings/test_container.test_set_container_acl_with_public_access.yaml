--- conflicted
+++ resolved
@@ -22,130 +22,7 @@
     body:
       string: ''
     headers:
-<<<<<<< HEAD
       content-length:
-=======
-      Content-Length:
-      - '0'
-      Date:
-      - Fri, 14 Jun 2019 17:42:52 GMT
-      ETag:
-      - '"0x8D6F0EFBA5A3F8A"'
-      Last-Modified:
-      - Fri, 14 Jun 2019 17:42:53 GMT
-      Server:
-      - Windows-Azure-Blob/1.0 Microsoft-HTTPAPI/2.0
-      x-ms-request-id:
-      - 99cde980-d01e-0080-23d8-22c7aa000000
-      x-ms-version:
-      - '2018-03-28'
-    status:
-      code: 201
-      message: Created
-- request:
-    body: null
-    headers:
-      Accept:
-      - '*/*'
-      Accept-Encoding:
-      - gzip, deflate
-      Connection:
-      - keep-alive
-      Content-Length:
-      - '0'
-      Content-Type:
-      - application/xml; charset=utf-8
-      User-Agent:
-      - python/3.6.5 (Darwin-16.7.0-x86_64-i386-64bit) azure-core/0.0.1
-      x-ms-blob-public-access:
-      - container
-      x-ms-client-request-id:
-      - d5b54a6c-8ecb-11e9-b67c-f45c89a7d159
-      x-ms-date:
-      - Fri, 14 Jun 2019 17:42:52 GMT
-      x-ms-version:
-      - '2018-03-28'
-    method: PUT
-    uri: https://remotestoragename.blob.core.windows.net/container909916f7?restype=container&comp=acl
-  response:
-    body:
-      string: ''
-    headers:
-      Content-Length:
-      - '0'
-      Date:
-      - Fri, 14 Jun 2019 17:42:53 GMT
-      ETag:
-      - '"0x8D6F0EFBA657CFA"'
-      Last-Modified:
-      - Fri, 14 Jun 2019 17:42:53 GMT
-      Server:
-      - Windows-Azure-Blob/1.0 Microsoft-HTTPAPI/2.0
-      x-ms-request-id:
-      - 99cde993-d01e-0080-31d8-22c7aa000000
-      x-ms-version:
-      - '2018-03-28'
-    status:
-      code: 200
-      message: OK
-- request:
-    body: null
-    headers:
-      Accept:
-      - application/xml
-      Accept-Encoding:
-      - gzip, deflate
-      Connection:
-      - keep-alive
-      User-Agent:
-      - python/3.6.5 (Darwin-16.7.0-x86_64-i386-64bit) azure-core/0.0.1
-      x-ms-client-request-id:
-      - d5e36c8a-8ecb-11e9-9281-f45c89a7d159
-      x-ms-date:
-      - Fri, 14 Jun 2019 17:42:52 GMT
-      x-ms-version:
-      - '2018-03-28'
-    method: GET
-    uri: https://remotestoragename.blob.core.windows.net/container909916f7?restype=container&comp=acl
-  response:
-    body:
-      string: "\uFEFF<?xml version=\"1.0\" encoding=\"utf-8\"?><SignedIdentifiers
-        />"
-    headers:
-      Content-Type:
-      - application/xml
-      Date:
-      - Fri, 14 Jun 2019 17:42:53 GMT
-      ETag:
-      - '"0x8D6F0EFBA657CFA"'
-      Last-Modified:
-      - Fri, 14 Jun 2019 17:42:53 GMT
-      Server:
-      - Windows-Azure-Blob/1.0 Microsoft-HTTPAPI/2.0
-      Transfer-Encoding:
-      - chunked
-      Vary:
-      - Origin
-      x-ms-blob-public-access:
-      - container
-      x-ms-request-id:
-      - 99cde9c0-d01e-0080-5dd8-22c7aa000000
-      x-ms-version:
-      - '2018-03-28'
-    status:
-      code: 200
-      message: OK
-- request:
-    body: null
-    headers:
-      Accept:
-      - '*/*'
-      Accept-Encoding:
-      - gzip, deflate
-      Connection:
-      - keep-alive
-      Content-Length:
->>>>>>> bf921ad4
       - '0'
       date:
       - Thu, 10 Oct 2019 16:16:36 GMT
@@ -224,146 +101,7 @@
       string: "\uFEFF<?xml version=\"1.0\" encoding=\"utf-8\"?><SignedIdentifiers
         />"
     headers:
-<<<<<<< HEAD
       content-type:
-=======
-      Content-Type:
-      - application/xml
-      Date:
-      - Fri, 14 Jun 2019 18:49:32 GMT
-      ETag:
-      - '"0x8D6F0F90A6CB47F"'
-      Last-Modified:
-      - Fri, 14 Jun 2019 18:49:33 GMT
-      Server:
-      - Windows-Azure-Blob/1.0 Microsoft-HTTPAPI/2.0
-      Transfer-Encoding:
-      - chunked
-      Vary:
-      - Origin
-      x-ms-blob-public-access:
-      - container
-      x-ms-request-id:
-      - 865432ff-901e-00a5-72e1-225f19000000
-      x-ms-version:
-      - '2018-03-28'
-    status:
-      code: 200
-      message: OK
-- request:
-    body: null
-    headers:
-      Accept:
-      - '*/*'
-      Accept-Encoding:
-      - gzip, deflate
-      Connection:
-      - keep-alive
-      Content-Length:
-      - '0'
-      User-Agent:
-      - python/3.6.5 (Darwin-16.7.0-x86_64-i386-64bit) azure-core/0.0.1
-      x-ms-client-request-id:
-      - 2998c6b4-8eda-11e9-84f1-f45c89a7d159
-      x-ms-date:
-      - Fri, 14 Jun 2019 19:25:26 GMT
-      x-ms-version:
-      - '2018-03-28'
-    method: PUT
-    uri: https://storagename.blob.core.windows.net/container909916f7?restype=container
-  response:
-    body:
-      string: ''
-    headers:
-      Content-Length:
-      - '0'
-      Date:
-      - Fri, 14 Jun 2019 19:25:25 GMT
-      ETag:
-      - '"0x8D6F0FE0DE87A3A"'
-      Last-Modified:
-      - Fri, 14 Jun 2019 19:25:26 GMT
-      Server:
-      - Windows-Azure-Blob/1.0 Microsoft-HTTPAPI/2.0
-      x-ms-request-id:
-      - f469517d-501e-0091-0be6-22f0b1000000
-      x-ms-version:
-      - '2018-03-28'
-    status:
-      code: 201
-      message: Created
-- request:
-    body: null
-    headers:
-      Accept:
-      - '*/*'
-      Accept-Encoding:
-      - gzip, deflate
-      Connection:
-      - keep-alive
-      Content-Length:
-      - '0'
-      Content-Type:
-      - application/xml; charset=utf-8
-      User-Agent:
-      - python/3.6.5 (Darwin-16.7.0-x86_64-i386-64bit) azure-core/0.0.1
-      x-ms-blob-public-access:
-      - container
-      x-ms-client-request-id:
-      - 29b91934-8eda-11e9-8ce1-f45c89a7d159
-      x-ms-date:
-      - Fri, 14 Jun 2019 19:25:26 GMT
-      x-ms-version:
-      - '2018-03-28'
-    method: PUT
-    uri: https://storagename.blob.core.windows.net/container909916f7?restype=container&comp=acl
-  response:
-    body:
-      string: ''
-    headers:
-      Content-Length:
-      - '0'
-      Date:
-      - Fri, 14 Jun 2019 19:25:25 GMT
-      ETag:
-      - '"0x8D6F0FE0DF24613"'
-      Last-Modified:
-      - Fri, 14 Jun 2019 19:25:26 GMT
-      Server:
-      - Windows-Azure-Blob/1.0 Microsoft-HTTPAPI/2.0
-      x-ms-request-id:
-      - f4695189-501e-0091-15e6-22f0b1000000
-      x-ms-version:
-      - '2018-03-28'
-    status:
-      code: 200
-      message: OK
-- request:
-    body: null
-    headers:
-      Accept:
-      - application/xml
-      Accept-Encoding:
-      - gzip, deflate
-      Connection:
-      - keep-alive
-      User-Agent:
-      - python/3.6.5 (Darwin-16.7.0-x86_64-i386-64bit) azure-core/0.0.1
-      x-ms-client-request-id:
-      - 29c22868-8eda-11e9-bfad-f45c89a7d159
-      x-ms-date:
-      - Fri, 14 Jun 2019 19:25:26 GMT
-      x-ms-version:
-      - '2018-03-28'
-    method: GET
-    uri: https://storagename.blob.core.windows.net/container909916f7?restype=container&comp=acl
-  response:
-    body:
-      string: "\uFEFF<?xml version=\"1.0\" encoding=\"utf-8\"?><SignedIdentifiers
-        />"
-    headers:
-      Content-Type:
->>>>>>> bf921ad4
       - application/xml
       date:
       - Thu, 10 Oct 2019 16:16:36 GMT
