--- conflicted
+++ resolved
@@ -110,13 +110,8 @@
         # Arrange
         bsc = BlobServiceClient(self._account_url(storage_account.name), credential=storage_account_key)
         # Act
-<<<<<<< HEAD
         resp = bsc.set_service_properties(
-            logging=Logging(),
-=======
-        resp = self.bsc.set_service_properties(
             analytics_logging=BlobAnalyticsLogging(),
->>>>>>> 620394eb
             hour_metrics=Metrics(),
             minute_metrics=Metrics(),
             cors=list(),
@@ -303,23 +298,13 @@
         self._assert_static_website_equal(received_props.static_website, static_website)
         self._assert_cors_equal(received_props.cors, cors)
 
-<<<<<<< HEAD
     @GlobalStorageAccountPreparer()
     def test_set_logging(self, resource_group, location, storage_account, storage_account_key):
         bsc = BlobServiceClient(self._account_url(storage_account.name), credential=storage_account_key)
-        logging = Logging(read=True, write=True, delete=True, retention_policy=RetentionPolicy(enabled=True, days=5))
-
-        # Act
-        bsc.set_service_properties(logging=logging)
-=======
-    @record
-    def test_set_logging(self):
-        # Arrange
         logging = BlobAnalyticsLogging(read=True, write=True, delete=True, retention_policy=RetentionPolicy(enabled=True, days=5))
 
         # Act
-        self.bsc.set_service_properties(analytics_logging=logging)
->>>>>>> 620394eb
+        bsc.set_service_properties(analytics_logging=logging)
 
         # Assert
         received_props = bsc.get_service_properties()
