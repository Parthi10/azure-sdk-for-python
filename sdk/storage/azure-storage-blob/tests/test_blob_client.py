# -------------------------------------------------------------------------
# Copyright (c) Microsoft Corporation. All rights reserved.
# Licensed under the MIT License. See License.txt in the project root for
# license information.
# --------------------------------------------------------------------------
import unittest
import pytest
import platform

from azure.core.exceptions import AzureError
from azure.storage.blob import (
    VERSION,
    BlobServiceClient,
    ContainerClient,
    BlobClient,
)
from devtools_testutils import ResourceGroupPreparer, StorageAccountPreparer
from testcase import StorageTestCase, GlobalStorageAccountPreparer
#from azure.storage.common import TokenCredential

# ------------------------------------------------------------------------------
SERVICES = {
    BlobServiceClient: 'blob',
    ContainerClient: 'blob',
    BlobClient: 'blob',
}

_CONNECTION_ENDPOINTS = {'blob': 'BlobEndpoint'}

_CONNECTION_ENDPOINTS_SECONDARY = {'blob': 'BlobSecondaryEndpoint'}


class StorageClientTest(StorageTestCase):
    def setUp(self):
        super(StorageClientTest, self).setUp()
        self.sas_token = '?sv=2015-04-05&st=2015-04-29T22%3A18%3A26Z&se=2015-04-30T02%3A23%3A26Z&sr=b&sp=rw&sip=168.1.5.60-168.1.5.70&spr=https&sig=Z%2FRHIX5Xcg0Mq2rqI3OlWTjEg2tYkboXr1P9ZUXDtkk%3D'
        self.token_credential = self.generate_oauth_token()

    # --Helpers-----------------------------------------------------------------
    def validate_standard_account_endpoints(self, service, url_type, name, storage_account_key):
        self.assertIsNotNone(service)
<<<<<<< HEAD
        self.assertEqual(service.credential.account_name, name)
        self.assertEqual(service.credential.account_key, storage_account_key)
        self.assertTrue('{}.{}.core.windows.net'.format(name, url_type) in service.url)
        self.assertTrue('{}-secondary.{}.core.windows.net'.format(name, url_type) in service.secondary_endpoint)
=======
        self.assertEqual(service.account_name, self.account_name)
        self.assertEqual(service.credential.account_name, self.account_name)
        self.assertEqual(service.credential.account_key, self.account_key)
        self.assertTrue('{}.{}.core.windows.net'.format(self.account_name, url_type) in service.url)
        self.assertTrue('{}-secondary.{}.core.windows.net'.format(self.account_name, url_type) in service.secondary_endpoint)
>>>>>>> e1647e1e

    # --Direct Parameters Test Cases --------------------------------------------
    @GlobalStorageAccountPreparer()
    def test_create_service_with_key(self, resource_group, location, storage_account, storage_account_key):
        # Arrange

        for client, url in SERVICES.items():
            # Act
            service = client(
                self._account_url(storage_account.name), credential=storage_account_key, container_name='foo', blob_name='bar')

            # Assert
            self.validate_standard_account_endpoints(service, url, storage_account.name, storage_account_key)

            self.assertEqual(service.scheme, 'https')

    @GlobalStorageAccountPreparer()
    def test_create_blob_client_with_complete_blob_url(self, resource_group, location, storage_account, storage_account_key):
        # Arrange
        blob_url = self._account_url(storage_account.name) + "/foourl/barurl"
        service = BlobClient(blob_url, credential=storage_account_key, container_name='foo', blob_name='bar')

            # Assert
        self.assertEqual(service.scheme, 'https')
        self.assertEqual(service.container_name, 'foo')
        self.assertEqual(service.blob_name, 'bar')
        self.assertEqual(service.account_name, self.account_name)

    @GlobalStorageAccountPreparer()
    def test_create_service_with_connection_string(self, resource_group, location, storage_account, storage_account_key):

        for service_type in SERVICES.items():
            # Act
            service = service_type[0].from_connection_string(
                self.connection_string(storage_account, storage_account_key), container_name="test", blob_name="test")

            # Assert
            self.validate_standard_account_endpoints(service, service_type[1], storage_account.name, storage_account_key)
            self.assertEqual(service.scheme, 'https')

    @GlobalStorageAccountPreparer()
    def test_create_service_with_sas(self, resource_group, location, storage_account, storage_account_key):
        # Arrange

        for service_type in SERVICES:
            # Act
            service = service_type(
                self._account_url(storage_account.name), credential=self.sas_token, container_name='foo', blob_name='bar')

            # Assert
            self.assertIsNotNone(service)
<<<<<<< HEAD
            self.assertTrue(service.url.startswith('https://' + storage_account.name + '.blob.core.windows.net'))
=======
            self.assertEqual(service.account_name, self.account_name)
            self.assertTrue(service.url.startswith('https://' + self.account_name + '.blob.core.windows.net'))
>>>>>>> e1647e1e
            self.assertTrue(service.url.endswith(self.sas_token))
            self.assertIsNone(service.credential)

    @GlobalStorageAccountPreparer()
    def test_create_service_with_token(self, resource_group, location, storage_account, storage_account_key):
        for service_type in SERVICES:
            # Act
            service = service_type(
                self._account_url(storage_account.name), credential=self.token_credential, container_name='foo', blob_name='bar')

            # Assert
            self.assertIsNotNone(service)
            self.assertTrue(service.url.startswith('https://' + storage_account.name + '.blob.core.windows.net'))
            self.assertEqual(service.credential, self.token_credential)
<<<<<<< HEAD
=======
            self.assertFalse(hasattr(service.credential, 'account_key'))
            self.assertTrue(hasattr(service.credential, 'get_token'))
            self.assertEqual(service.account_name, self.account_name)
>>>>>>> e1647e1e

    @GlobalStorageAccountPreparer()
    def test_create_service_with_token_and_http(self, resource_group, location, storage_account, storage_account_key):
        for service_type in SERVICES:
            # Act
            with self.assertRaises(ValueError):
                url = self._account_url(storage_account.name).replace('https', 'http')
                service_type(url, credential=self.token_credential, container_name='foo', blob_name='bar')

    @GlobalStorageAccountPreparer()
    def test_create_service_china(self, resource_group, location, storage_account, storage_account_key):
        # Arrange

        for service_type in SERVICES.items():
            # Act
            url = self._account_url(storage_account.name).replace('core.windows.net', 'core.chinacloudapi.cn')
            service = service_type[0](
                url, credential=storage_account_key, container_name='foo', blob_name='bar')

            # Assert
            self.assertIsNotNone(service)
<<<<<<< HEAD
            self.assertEqual(service.credential.account_name, storage_account.name)
            self.assertEqual(service.credential.account_key, storage_account_key)
=======
            self.assertEqual(service.account_name, self.account_name)
            self.assertEqual(service.credential.account_name, self.account_name)
            self.assertEqual(service.credential.account_key, self.account_key)
>>>>>>> e1647e1e
            self.assertTrue(service.primary_endpoint.startswith(
                'https://{}.{}.core.chinacloudapi.cn'.format(storage_account.name, service_type[1])))
            self.assertTrue(service.secondary_endpoint.startswith(
                'https://{}-secondary.{}.core.chinacloudapi.cn'.format(storage_account.name, service_type[1])))

    @GlobalStorageAccountPreparer()
    def test_create_service_protocol(self, resource_group, location, storage_account, storage_account_key):
        # Arrange

        for service_type in SERVICES.items():
            # Act
            url = self._account_url(storage_account.name).replace('https', 'http')
            service = service_type[0](
                url, credential=storage_account_key, container_name='foo', blob_name='bar')

            # Assert
            self.validate_standard_account_endpoints(service, service_type[1], storage_account.name, storage_account_key)
            self.assertEqual(service.scheme, 'http')

    @GlobalStorageAccountPreparer()
    def test_create_blob_service_anonymous(self, resource_group, location, storage_account, storage_account_key):
        # Arrange
        BLOB_SERVICES = [BlobServiceClient, ContainerClient, BlobClient]

        for service_type in BLOB_SERVICES:
            # Act
            service = service_type(self._account_url(storage_account.name), container_name='foo', blob_name='bar')

            # Assert
            self.assertIsNotNone(service)
<<<<<<< HEAD
            self.assertTrue(service.url.startswith('https://' + storage_account.name + '.blob.core.windows.net'))
=======
            self.assertEqual(service.account_name, self.account_name)
            self.assertTrue(service.url.startswith('https://' + self.account_name + '.blob.core.windows.net'))
>>>>>>> e1647e1e
            self.assertIsNone(service.credential)

    @GlobalStorageAccountPreparer()
    def test_create_blob_service_custom_domain(self, resource_group, location, storage_account, storage_account_key):
        # Arrange
        BLOB_SERVICES = [BlobServiceClient, ContainerClient, BlobClient]

        for service_type in BLOB_SERVICES:
            # Act
            service = service_type(
                'www.mydomain.com',
                credential={'account_name': storage_account.name, 'account_key': storage_account_key},
                container_name='foo',
                blob_name='bar')

            # Assert
            self.assertIsNotNone(service)
<<<<<<< HEAD
            self.assertEqual(service.credential.account_name, storage_account.name)
            self.assertEqual(service.credential.account_key, storage_account_key)
=======
            self.assertEqual(service.account_name, self.account_name)
            self.assertEqual(service.credential.account_name, self.account_name)
            self.assertEqual(service.credential.account_key, self.account_key)
>>>>>>> e1647e1e
            self.assertTrue(service.primary_endpoint.startswith('https://www.mydomain.com/'))
            self.assertTrue(service.secondary_endpoint.startswith('https://' + storage_account.name + '-secondary.blob.core.windows.net'))

    @GlobalStorageAccountPreparer()
    def test_create_service_missing_arguments(self, resource_group, location, storage_account, storage_account_key):
        # Arrange

        for service_type in SERVICES:
            # Act
            with self.assertRaises(ValueError):
                if service_type == BlobServiceClient:
                    service = service_type(None)
                if service_type == ContainerClient:
                    service = service_type(None, None)
                if service_type == BlobClient:
                    service = service_type(None, None, None)

                # Assert

    @GlobalStorageAccountPreparer()
    def test_create_service_with_socket_timeout(self, resource_group, location, storage_account, storage_account_key):
        # Arrange

        for service_type in SERVICES.items():
            # Act
            default_service = service_type[0](
                self._account_url(storage_account.name), credential=storage_account_key,
                container_name='foo', blob_name='bar')
            service = service_type[0](
                self._account_url(storage_account.name), credential=storage_account_key,
                container_name='foo', blob_name='bar', connection_timeout=22)

            # Assert
            self.validate_standard_account_endpoints(service, service_type[1], storage_account.name, storage_account_key)
            assert service._client._client._pipeline._transport.connection_config.timeout == 22
            assert default_service._client._client._pipeline._transport.connection_config.timeout in [20, (20, 2000)]

    # --Connection String Test Cases --------------------------------------------

    @GlobalStorageAccountPreparer()
    def test_create_service_with_connection_string_key(self, resource_group, location, storage_account, storage_account_key):
        # Arrange
        conn_string = 'AccountName={};AccountKey={};'.format(storage_account.name, storage_account_key)

        for service_type in SERVICES.items():
            # Act
            service = service_type[0].from_connection_string(
                conn_string, container_name='foo', blob_name='bar')

            # Assert
            self.validate_standard_account_endpoints(service, service_type[1], storage_account.name, storage_account_key)
            self.assertEqual(service.scheme, 'https')

    @GlobalStorageAccountPreparer()
    def test_create_service_with_connection_string_sas(self, resource_group, location, storage_account, storage_account_key):
        # Arrange
        conn_string = 'AccountName={};SharedAccessSignature={};'.format(storage_account.name, self.sas_token)

        for service_type in SERVICES:
            # Act
            service = service_type.from_connection_string(
                conn_string, container_name='foo', blob_name='bar')

            # Assert
            self.assertIsNotNone(service)
            self.assertTrue(service.url.startswith('https://' + storage_account.name + '.blob.core.windows.net'))
            self.assertTrue(service.url.endswith(self.sas_token))
            self.assertIsNone(service.credential)
            self.assertEqual(service.account_name, self.account_name)

    @GlobalStorageAccountPreparer()
    def test_create_service_with_connection_string_endpoint_protocol(self, resource_group, location, storage_account, storage_account_key):
        # Arrange
        conn_string = 'AccountName={};AccountKey={};DefaultEndpointsProtocol=http;EndpointSuffix=core.chinacloudapi.cn;'.format(
            storage_account.name, storage_account_key)

        for service_type in SERVICES.items():
            # Act
            service = service_type[0].from_connection_string(conn_string, container_name="foo", blob_name="bar")

            # Assert
            self.assertIsNotNone(service)
<<<<<<< HEAD
            self.assertEqual(service.credential.account_name, storage_account.name)
            self.assertEqual(service.credential.account_key, storage_account_key)
=======
            self.assertEqual(service.account_name, self.account_name)
            self.assertEqual(service.credential.account_name, self.account_name)
            self.assertEqual(service.credential.account_key, self.account_key)
>>>>>>> e1647e1e
            self.assertTrue(
                service.primary_endpoint.startswith(
                    'http://{}.{}.core.chinacloudapi.cn/'.format(storage_account.name, service_type[1])))
            self.assertTrue(
                service.secondary_endpoint.startswith(
                    'http://{}-secondary.{}.core.chinacloudapi.cn'.format(storage_account.name, service_type[1])))
            self.assertEqual(service.scheme, 'http')

    @GlobalStorageAccountPreparer()
    def test_create_service_with_connection_string_emulated(self, resource_group, location, storage_account, storage_account_key):
        # Arrange
        for service_type in SERVICES.items():
            conn_string = 'UseDevelopmentStorage=true;'.format(storage_account.name, storage_account_key)

            # Act
            with self.assertRaises(ValueError):
                service = service_type[0].from_connection_string(conn_string, container_name="foo", blob_name="bar")

    @GlobalStorageAccountPreparer()
    def test_create_service_with_cstr_anonymous(self, resource_group, location, storage_account, storage_account_key):
        # Arrange
        for service_type in SERVICES.items():
            conn_string = 'BlobEndpoint=www.mydomain.com;'

            # Act
            service = service_type[0].from_connection_string(conn_string, container_name="foo", blob_name="bar")

        # Assert
        self.assertIsNotNone(service)
        self.assertEqual(service.account_name, "www.mydomain.com")
        self.assertIsNone(service.credential)
        self.assertTrue(service.primary_endpoint.startswith('https://www.mydomain.com/'))
        with self.assertRaises(ValueError):
            service.secondary_endpoint

    @GlobalStorageAccountPreparer()
    def test_create_service_with_cstr_custom_domain(self, resource_group, location, storage_account, storage_account_key):
        # Arrange
        for service_type in SERVICES.items():
            conn_string = 'AccountName={};AccountKey={};BlobEndpoint=www.mydomain.com;'.format(
                storage_account.name, storage_account_key)

            # Act
            service = service_type[0].from_connection_string(conn_string, container_name="foo", blob_name="bar")

            # Assert
            self.assertIsNotNone(service)
<<<<<<< HEAD
            self.assertEqual(service.credential.account_name, storage_account.name)
            self.assertEqual(service.credential.account_key, storage_account_key)
=======
            self.assertEqual(service.account_name, self.account_name)
            self.assertEqual(service.credential.account_name, self.account_name)
            self.assertEqual(service.credential.account_key, self.account_key)
>>>>>>> e1647e1e
            self.assertTrue(service.primary_endpoint.startswith('https://www.mydomain.com/'))
            self.assertTrue(service.secondary_endpoint.startswith('https://' + storage_account.name + '-secondary.blob.core.windows.net'))

    @GlobalStorageAccountPreparer()
    def test_create_service_with_cstr_cust_dmn_trailing_slash(self, resource_group, location, storage_account, storage_account_key):
        # Arrange
        for service_type in SERVICES.items():
            conn_string = 'AccountName={};AccountKey={};BlobEndpoint=www.mydomain.com/;'.format(
                storage_account.name, storage_account_key)

            # Act
            service = service_type[0].from_connection_string(conn_string, container_name="foo", blob_name="bar")

            # Assert
            self.assertIsNotNone(service)
<<<<<<< HEAD
            self.assertEqual(service.credential.account_name, storage_account.name)
            self.assertEqual(service.credential.account_key, storage_account_key)
=======
            self.assertEqual(service.account_name, self.account_name)
            self.assertEqual(service.credential.account_name, self.account_name)
            self.assertEqual(service.credential.account_key, self.account_key)
>>>>>>> e1647e1e
            self.assertTrue(service.primary_endpoint.startswith('https://www.mydomain.com/'))
            self.assertTrue(service.secondary_endpoint.startswith('https://' + storage_account.name + '-secondary.blob.core.windows.net'))

    @GlobalStorageAccountPreparer()
    def test_create_service_with_cstr_custom_domain_sec_override(self, resource_group, location, storage_account, storage_account_key):
        # Arrange
        for service_type in SERVICES.items():
            conn_string = 'AccountName={};AccountKey={};BlobEndpoint=www.mydomain.com/;'.format(
                storage_account.name, storage_account_key)

            # Act
            service = service_type[0].from_connection_string(
                conn_string, secondary_hostname="www-sec.mydomain.com", container_name="foo", blob_name="bar")

            # Assert
            self.assertIsNotNone(service)
<<<<<<< HEAD
            self.assertEqual(service.credential.account_name, storage_account.name)
            self.assertEqual(service.credential.account_key, storage_account_key)
=======
            self.assertEqual(service.account_name, self.account_name)
            self.assertEqual(service.credential.account_name, self.account_name)
            self.assertEqual(service.credential.account_key, self.account_key)
>>>>>>> e1647e1e
            self.assertTrue(service.primary_endpoint.startswith('https://www.mydomain.com/'))
            self.assertTrue(service.secondary_endpoint.startswith('https://www-sec.mydomain.com/'))

    @GlobalStorageAccountPreparer()
    def test_create_service_with_cstr_fails_if_sec_without_prim(self, resource_group, location, storage_account, storage_account_key):
        for service_type in SERVICES.items():
            # Arrange
            conn_string = 'AccountName={};AccountKey={};{}=www.mydomain.com;'.format(
                storage_account.name, storage_account_key,
                _CONNECTION_ENDPOINTS_SECONDARY.get(service_type[1]))

            # Act

            # Fails if primary excluded
            with self.assertRaises(ValueError):
                service = service_type[0].from_connection_string(conn_string, container_name="foo", blob_name="bar")

    @GlobalStorageAccountPreparer()
    def test_create_service_with_cstr_succeeds_if_sec_with_prim(self, resource_group, location, storage_account, storage_account_key):
        for service_type in SERVICES.items():
            # Arrange
            conn_string = 'AccountName={};AccountKey={};{}=www.mydomain.com;{}=www-sec.mydomain.com;'.format(
                storage_account.name,
                storage_account_key,
                _CONNECTION_ENDPOINTS.get(service_type[1]),
                _CONNECTION_ENDPOINTS_SECONDARY.get(service_type[1]))

            # Act
            service = service_type[0].from_connection_string(conn_string, container_name="foo", blob_name="bar")

            # Assert
            self.assertIsNotNone(service)
<<<<<<< HEAD
            self.assertEqual(service.credential.account_name, storage_account.name)
            self.assertEqual(service.credential.account_key, storage_account_key)
=======
            self.assertEqual(service.account_name, self.account_name)
            self.assertEqual(service.credential.account_name, self.account_name)
            self.assertEqual(service.credential.account_key, self.account_key)
>>>>>>> e1647e1e
            self.assertTrue(service.primary_endpoint.startswith('https://www.mydomain.com/'))
            self.assertTrue(service.secondary_endpoint.startswith('https://www-sec.mydomain.com/'))

    @GlobalStorageAccountPreparer()
    def test_request_callback_signed_header(self, resource_group, location, storage_account, storage_account_key):
        # Arrange
        service = BlobServiceClient(self._account_url(storage_account.name), credential=storage_account_key)
        name = self.get_resource_name('cont')

        # Act
        def callback(request):
            if request.http_request.method == 'PUT':
                request.http_request.headers['x-ms-meta-hello'] = 'world'

        # Assert
        try:
            container = service.create_container(name, raw_request_hook=callback)
            metadata = container.get_container_properties().metadata
            self.assertEqual(metadata, {'hello': 'world'})
        finally:
            service.delete_container(name)

    @GlobalStorageAccountPreparer()
    def test_response_callback(self, resource_group, location, storage_account, storage_account_key):
        # Arrange
        service = BlobServiceClient(self._account_url(storage_account.name), credential=storage_account_key)
        name = self.get_resource_name('cont')
        container = service.get_container_client(name)

        # Act
        def callback(response):
            response.http_response.status_code = 200
            response.http_response.headers.clear()

        # Assert
        exists = container.get_container_properties(raw_response_hook=callback)
        self.assertTrue(exists)

    @GlobalStorageAccountPreparer()
    def test_client_request_id_echo(self, resource_group, location, storage_account, storage_account_key):
        # client request id is different for every request, so it will never match the recorded one
        if not self.is_live:
            pytest.skip("live only")

        # Arrange
        request_id_header_name = 'x-ms-client-request-id'
        service = BlobServiceClient(self._account_url(storage_account.name), credential=storage_account_key)

        # Act make the client request ID slightly different
        def callback(response):
            response.http_response.status_code = 200
            response.http_response.headers[request_id_header_name] += '1'

        # Assert the client request ID validation is working
        with self.assertRaises(AzureError):
            service.get_service_properties(raw_response_hook=callback)

        # Act remove the echoed client request ID
        def callback(response):
            response.status_code = 200
            del response.http_response.headers[request_id_header_name]

        # Assert the client request ID validation is not throwing when the ID is not echoed
        service.get_service_properties(raw_response_hook=callback)

    @GlobalStorageAccountPreparer()
    def test_user_agent_default(self, resource_group, location, storage_account, storage_account_key):
        service = BlobServiceClient(self._account_url(storage_account.name), credential=storage_account_key)

        def callback(response):
            self.assertTrue('User-Agent' in response.http_request.headers)
            self.assertEqual(
                response.http_request.headers['User-Agent'],
                "azsdk-python-storage-blob/{} Python/{} ({})".format(
                    VERSION,
                    platform.python_version(),
                    platform.platform()))

        service.get_service_properties(raw_response_hook=callback)

    @GlobalStorageAccountPreparer()
    def test_user_agent_custom(self, resource_group, location, storage_account, storage_account_key):
        custom_app = "TestApp/v1.0"
        service = BlobServiceClient(
            self._account_url(storage_account.name), credential=storage_account_key, user_agent=custom_app)

        def callback(response):
            self.assertTrue('User-Agent' in response.http_request.headers)
            self.assertEqual(
                response.http_request.headers['User-Agent'],
                "TestApp/v1.0 azsdk-python-storage-blob/{} Python/{} ({})".format(
                    VERSION,
                    platform.python_version(),
                    platform.platform()))

        service.get_service_properties(raw_response_hook=callback)

        def callback(response):
            self.assertTrue('User-Agent' in response.http_request.headers)
            self.assertEqual(
                response.http_request.headers['User-Agent'],
                "TestApp/v2.0 azsdk-python-storage-blob/{} Python/{} ({})".format(
                    VERSION,
                    platform.python_version(),
                    platform.platform()))

        service.get_service_properties(raw_response_hook=callback, user_agent="TestApp/v2.0")

    @GlobalStorageAccountPreparer()
    def test_user_agent_append(self, resource_group, location, storage_account, storage_account_key):
        service = BlobServiceClient(self._account_url(storage_account.name), credential=storage_account_key)

        def callback(response):
            self.assertTrue('User-Agent' in response.http_request.headers)
            self.assertEqual(
                response.http_request.headers['User-Agent'],
                "azsdk-python-storage-blob/{} Python/{} ({}) customer_user_agent".format(
                    VERSION,
                    platform.python_version(),
                    platform.platform()))

        custom_headers = {'User-Agent': 'customer_user_agent'}
        service.get_service_properties(raw_response_hook=callback, headers=custom_headers)


# ------------------------------------------------------------------------------<|MERGE_RESOLUTION|>--- conflicted
+++ resolved
@@ -39,18 +39,11 @@
     # --Helpers-----------------------------------------------------------------
     def validate_standard_account_endpoints(self, service, url_type, name, storage_account_key):
         self.assertIsNotNone(service)
-<<<<<<< HEAD
+        self.assertEqual(service.account_name, name)
         self.assertEqual(service.credential.account_name, name)
         self.assertEqual(service.credential.account_key, storage_account_key)
         self.assertTrue('{}.{}.core.windows.net'.format(name, url_type) in service.url)
         self.assertTrue('{}-secondary.{}.core.windows.net'.format(name, url_type) in service.secondary_endpoint)
-=======
-        self.assertEqual(service.account_name, self.account_name)
-        self.assertEqual(service.credential.account_name, self.account_name)
-        self.assertEqual(service.credential.account_key, self.account_key)
-        self.assertTrue('{}.{}.core.windows.net'.format(self.account_name, url_type) in service.url)
-        self.assertTrue('{}-secondary.{}.core.windows.net'.format(self.account_name, url_type) in service.secondary_endpoint)
->>>>>>> e1647e1e
 
     # --Direct Parameters Test Cases --------------------------------------------
     @GlobalStorageAccountPreparer()
@@ -102,12 +95,8 @@
 
             # Assert
             self.assertIsNotNone(service)
-<<<<<<< HEAD
+            self.assertEqual(service.account_name, storage_account.name)
             self.assertTrue(service.url.startswith('https://' + storage_account.name + '.blob.core.windows.net'))
-=======
-            self.assertEqual(service.account_name, self.account_name)
-            self.assertTrue(service.url.startswith('https://' + self.account_name + '.blob.core.windows.net'))
->>>>>>> e1647e1e
             self.assertTrue(service.url.endswith(self.sas_token))
             self.assertIsNone(service.credential)
 
@@ -122,12 +111,7 @@
             self.assertIsNotNone(service)
             self.assertTrue(service.url.startswith('https://' + storage_account.name + '.blob.core.windows.net'))
             self.assertEqual(service.credential, self.token_credential)
-<<<<<<< HEAD
-=======
-            self.assertFalse(hasattr(service.credential, 'account_key'))
-            self.assertTrue(hasattr(service.credential, 'get_token'))
-            self.assertEqual(service.account_name, self.account_name)
->>>>>>> e1647e1e
+            self.assertEqual(service.account_name, storage_account.name)
 
     @GlobalStorageAccountPreparer()
     def test_create_service_with_token_and_http(self, resource_group, location, storage_account, storage_account_key):
@@ -149,14 +133,9 @@
 
             # Assert
             self.assertIsNotNone(service)
-<<<<<<< HEAD
-            self.assertEqual(service.credential.account_name, storage_account.name)
-            self.assertEqual(service.credential.account_key, storage_account_key)
-=======
-            self.assertEqual(service.account_name, self.account_name)
-            self.assertEqual(service.credential.account_name, self.account_name)
-            self.assertEqual(service.credential.account_key, self.account_key)
->>>>>>> e1647e1e
+            self.assertEqual(service.account_name, storage_account.name)
+            self.assertEqual(service.credential.account_name, storage_account.name)
+            self.assertEqual(service.credential.account_key, storage_account_key)
             self.assertTrue(service.primary_endpoint.startswith(
                 'https://{}.{}.core.chinacloudapi.cn'.format(storage_account.name, service_type[1])))
             self.assertTrue(service.secondary_endpoint.startswith(
@@ -187,12 +166,8 @@
 
             # Assert
             self.assertIsNotNone(service)
-<<<<<<< HEAD
+            self.assertEqual(service.account_name, storage_account.name)
             self.assertTrue(service.url.startswith('https://' + storage_account.name + '.blob.core.windows.net'))
-=======
-            self.assertEqual(service.account_name, self.account_name)
-            self.assertTrue(service.url.startswith('https://' + self.account_name + '.blob.core.windows.net'))
->>>>>>> e1647e1e
             self.assertIsNone(service.credential)
 
     @GlobalStorageAccountPreparer()
@@ -210,14 +185,9 @@
 
             # Assert
             self.assertIsNotNone(service)
-<<<<<<< HEAD
-            self.assertEqual(service.credential.account_name, storage_account.name)
-            self.assertEqual(service.credential.account_key, storage_account_key)
-=======
-            self.assertEqual(service.account_name, self.account_name)
-            self.assertEqual(service.credential.account_name, self.account_name)
-            self.assertEqual(service.credential.account_key, self.account_key)
->>>>>>> e1647e1e
+            self.assertEqual(service.account_name, storage_account.name)
+            self.assertEqual(service.credential.account_name, storage_account.name)
+            self.assertEqual(service.credential.account_key, storage_account_key)
             self.assertTrue(service.primary_endpoint.startswith('https://www.mydomain.com/'))
             self.assertTrue(service.secondary_endpoint.startswith('https://' + storage_account.name + '-secondary.blob.core.windows.net'))
 
@@ -300,14 +270,9 @@
 
             # Assert
             self.assertIsNotNone(service)
-<<<<<<< HEAD
-            self.assertEqual(service.credential.account_name, storage_account.name)
-            self.assertEqual(service.credential.account_key, storage_account_key)
-=======
-            self.assertEqual(service.account_name, self.account_name)
-            self.assertEqual(service.credential.account_name, self.account_name)
-            self.assertEqual(service.credential.account_key, self.account_key)
->>>>>>> e1647e1e
+            self.assertEqual(service.account_name, storage_account.name)
+            self.assertEqual(service.credential.account_name, storage_account.name)
+            self.assertEqual(service.credential.account_key, storage_account_key)
             self.assertTrue(
                 service.primary_endpoint.startswith(
                     'http://{}.{}.core.chinacloudapi.cn/'.format(storage_account.name, service_type[1])))
@@ -355,14 +320,9 @@
 
             # Assert
             self.assertIsNotNone(service)
-<<<<<<< HEAD
-            self.assertEqual(service.credential.account_name, storage_account.name)
-            self.assertEqual(service.credential.account_key, storage_account_key)
-=======
-            self.assertEqual(service.account_name, self.account_name)
-            self.assertEqual(service.credential.account_name, self.account_name)
-            self.assertEqual(service.credential.account_key, self.account_key)
->>>>>>> e1647e1e
+            self.assertEqual(service.account_name, storage_account.name)
+            self.assertEqual(service.credential.account_name, storage_account.name)
+            self.assertEqual(service.credential.account_key, storage_account_key)
             self.assertTrue(service.primary_endpoint.startswith('https://www.mydomain.com/'))
             self.assertTrue(service.secondary_endpoint.startswith('https://' + storage_account.name + '-secondary.blob.core.windows.net'))
 
@@ -378,14 +338,9 @@
 
             # Assert
             self.assertIsNotNone(service)
-<<<<<<< HEAD
-            self.assertEqual(service.credential.account_name, storage_account.name)
-            self.assertEqual(service.credential.account_key, storage_account_key)
-=======
-            self.assertEqual(service.account_name, self.account_name)
-            self.assertEqual(service.credential.account_name, self.account_name)
-            self.assertEqual(service.credential.account_key, self.account_key)
->>>>>>> e1647e1e
+            self.assertEqual(service.account_name, storage_account.name)
+            self.assertEqual(service.credential.account_name, storage_account.name)
+            self.assertEqual(service.credential.account_key, storage_account_key)
             self.assertTrue(service.primary_endpoint.startswith('https://www.mydomain.com/'))
             self.assertTrue(service.secondary_endpoint.startswith('https://' + storage_account.name + '-secondary.blob.core.windows.net'))
 
@@ -402,14 +357,9 @@
 
             # Assert
             self.assertIsNotNone(service)
-<<<<<<< HEAD
-            self.assertEqual(service.credential.account_name, storage_account.name)
-            self.assertEqual(service.credential.account_key, storage_account_key)
-=======
-            self.assertEqual(service.account_name, self.account_name)
-            self.assertEqual(service.credential.account_name, self.account_name)
-            self.assertEqual(service.credential.account_key, self.account_key)
->>>>>>> e1647e1e
+            self.assertEqual(service.account_name, storage_account.name)
+            self.assertEqual(service.credential.account_name, storage_account.name)
+            self.assertEqual(service.credential.account_key, storage_account_key)
             self.assertTrue(service.primary_endpoint.startswith('https://www.mydomain.com/'))
             self.assertTrue(service.secondary_endpoint.startswith('https://www-sec.mydomain.com/'))
 
@@ -442,14 +392,9 @@
 
             # Assert
             self.assertIsNotNone(service)
-<<<<<<< HEAD
-            self.assertEqual(service.credential.account_name, storage_account.name)
-            self.assertEqual(service.credential.account_key, storage_account_key)
-=======
-            self.assertEqual(service.account_name, self.account_name)
-            self.assertEqual(service.credential.account_name, self.account_name)
-            self.assertEqual(service.credential.account_key, self.account_key)
->>>>>>> e1647e1e
+            self.assertEqual(service.account_name, storage_account.name)
+            self.assertEqual(service.credential.account_name, storage_account.name)
+            self.assertEqual(service.credential.account_key, storage_account_key)
             self.assertTrue(service.primary_endpoint.startswith('https://www.mydomain.com/'))
             self.assertTrue(service.secondary_endpoint.startswith('https://www-sec.mydomain.com/'))
 
