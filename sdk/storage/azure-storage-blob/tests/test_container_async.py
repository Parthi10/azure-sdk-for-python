--- conflicted
+++ resolved
@@ -254,29 +254,17 @@
         self.assert_named_item_in_container(containers, container.container_name)
         self.assertDictEqual(containers[0].metadata, metadata)
 
-<<<<<<< HEAD
     @ResourceGroupPreparer()
     @StorageAccountPreparer(name_prefix='pyacrstorage')
     @AsyncBlobTestCase.await_prepared_test
     async def test_list_containers_with_public_access(self, resource_group, location, storage_account, storage_account_key):
         bsc = BlobServiceClient(self._account_url(storage_account.name), storage_account_key, transport=AiohttpTestTransport())
         container = await self._create_container(bsc)
-        resp = await container.set_container_access_policy(public_access=PublicAccess.Blob)
-=======
-    @record
-    def test_list_containers_with_include_metadata(self):
-        loop = asyncio.get_event_loop()
-        loop.run_until_complete(self._test_list_containers_with_include_metadata())
-
-    async def _test_list_containers_with_public_access(self):
-        # Arrange
-        container = await self._create_container()
         access_policy = AccessPolicy(permission=ContainerSasPermissions(read=True),
                                      expiry=datetime.utcnow() + timedelta(hours=1),
                                      start=datetime.utcnow())
         signed_identifier = {'testid': access_policy}
         resp = await container.set_container_access_policy(signed_identifier, public_access=PublicAccess.Blob)
->>>>>>> bf921ad4
 
         # Act
         containers = []
