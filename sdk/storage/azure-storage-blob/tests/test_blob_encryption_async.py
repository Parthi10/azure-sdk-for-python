# -------------------------------------------------------------------------
# Copyright (c) Microsoft Corporation. All rights reserved.
# Licensed under the MIT License. See License.txt in the project root for
# license information.
# --------------------------------------------------------------------------

import pytest
import asyncio

import unittest
from io import (
    StringIO,
    BytesIO,
)
from json import loads
from os import (
    urandom,
    path,
    remove,
)

from azure.core.exceptions import HttpResponseError
from azure.core.pipeline.transport import AioHttpTransport
from multidict import CIMultiDict, CIMultiDictProxy
from devtools_testutils import ResourceGroupPreparer, StorageAccountPreparer
from azure.storage.blob._shared.encryption import (
    _dict_to_encryption_data,
    _validate_and_unwrap_cek,
    _generate_AES_CBC_cipher,
    _ERROR_OBJECT_INVALID,
)
from azure.storage.blob.blob_client import _ERROR_UNSUPPORTED_METHOD_FOR_ENCRYPTION
from cryptography.hazmat.primitives.padding import PKCS7

from azure.storage.blob import BlobType
from azure.storage.blob.aio import (
    BlobServiceClient,
    ContainerClient,
    BlobClient,
)
from encryption_test_helper import (
    KeyWrapper,
    KeyResolver,
    RSAKeyWrapper,
)
from testcase import GlobalStorageAccountPreparer
from asyncblobtestcase import (
    AsyncBlobTestCase,
)

# ------------------------------------------------------------------------------
TEST_CONTAINER_PREFIX = 'encryption_container'
TEST_BLOB_PREFIXES = {'BlockBlob': 'encryption_block_blob',
                      'PageBlob': 'encryption_page_blob',
                      'AppendBlob': 'foo'}
_ERROR_UNSUPPORTED_METHOD_FOR_ENCRYPTION = 'The require_encryption flag is set, but encryption is not supported' + \
                                           ' for this method.'


# ------------------------------------------------------------------------------


class AiohttpTestTransport(AioHttpTransport):
    """Workaround to vcrpy bug: https://github.com/kevin1024/vcrpy/pull/461
    """

    async def send(self, request, **config):
        response = await super(AiohttpTestTransport, self).send(request, **config)
        if not isinstance(response.headers, CIMultiDictProxy):
            response.headers = CIMultiDictProxy(CIMultiDict(response.internal_response.headers))
            response.content_type = response.headers.get("content-type")
        return response


class StorageBlobEncryptionTestAsync(AsyncBlobTestCase):
    # --Helpers-----------------------------------------------------------------

<<<<<<< HEAD
    async def _setup(self, bsc):
        self.config = bsc._config
=======
    def setUp(self):
        super(StorageBlobEncryptionTestAsync, self).setUp()

        url = self._get_account_url()
        credential = self._get_shared_key_credential()

        # test chunking functionality by reducing the threshold
        # for chunking and the size of each chunk, otherwise
        # the tests would take too long to execute
        self.bsc = BlobServiceClient(
            url,
            credential=credential,
            max_single_put_size=32 * 1024,
            max_block_size=4 * 1024,
            max_page_size=4 * 1024,
            max_single_get_size=4 * 1024,
            transport=AiohttpTestTransport())
        self.config = self.bsc._config
>>>>>>> 1c88847e
        self.container_name = self.get_resource_name('utcontainer')
        self.blob_types = (BlobType.BlockBlob, BlobType.PageBlob, BlobType.AppendBlob)
        self.bytes = b'Foo'

        if self.is_live:
            container = bsc.get_container_client(self.container_name)
            try:
                await container.create_container()
            except:
                pass

    def _teardown(self, file_name):
        if path.isfile(file_name):
            try:
                remove(file_name)
            except:
                pass

    def _get_container_reference(self):
        return self.get_resource_name(TEST_CONTAINER_PREFIX)

    def _get_blob_reference(self, blob_type):
        return self.get_resource_name(TEST_BLOB_PREFIXES[blob_type.value])

    async def _create_small_blob(self, blob_type, bsc):
        blob_name = self._get_blob_reference(blob_type)
        blob = bsc.get_blob_client(self.container_name, blob_name)
        await blob.upload_blob(self.bytes, blob_type=blob_type)
        return blob

    # --Test cases for blob encryption ----------------------------------------

    @GlobalStorageAccountPreparer()
    @AsyncBlobTestCase.await_prepared_test
    async def test_missing_attribute_kek_wrap_async(self, resource_group, location, storage_account,
                                                    storage_account_key):
        # In the shared method _generate_blob_encryption_key
        bsc = BlobServiceClient(self._account_url(storage_account.name), credential=storage_account_key,
                                max_single_put_size=32 * 1024, max_block_size=4 * 1024, max_page_size=4 * 1024,
                                transport=AiohttpTestTransport())
        await self._setup(bsc)
        bsc.require_encryption = True
        valid_key = KeyWrapper('key1')

        # Act
        invalid_key_1 = lambda: None  # functions are objects, so this effectively creates an empty object
        invalid_key_1.get_key_wrap_algorithm = valid_key.get_key_wrap_algorithm
        invalid_key_1.get_kid = valid_key.get_kid
        # No attribute wrap_key
        bsc.key_encryption_key = invalid_key_1
        with self.assertRaises(AttributeError):
            await self._create_small_blob(BlobType.BlockBlob, bsc)

        invalid_key_2 = lambda: None  # functions are objects, so this effectively creates an empty object
        invalid_key_2.wrap_key = valid_key.wrap_key
        invalid_key_2.get_kid = valid_key.get_kid
        # No attribute get_key_wrap_algorithm
        bsc.key_encryption_key = invalid_key_2
        with self.assertRaises(AttributeError):
            await self._create_small_blob(BlobType.BlockBlob, bsc)

        invalid_key_3 = lambda: None  # functions are objects, so this effectively creates an empty object
        invalid_key_3.get_key_wrap_algorithm = valid_key.get_key_wrap_algorithm
        invalid_key_3.wrap_key = valid_key.wrap_key
        # No attribute get_kid
        bsc.key_encryption_key = invalid_key_2
        with self.assertRaises(AttributeError):
            await self._create_small_blob(BlobType.BlockBlob, bsc)

    @GlobalStorageAccountPreparer()
    @AsyncBlobTestCase.await_prepared_test
    async def test_invalid_value_kek_wrap_async(self, resource_group, location, storage_account, storage_account_key):
        bsc = BlobServiceClient(self._account_url(storage_account.name), credential=storage_account_key,
                                max_single_put_size=32 * 1024, max_block_size=4 * 1024, max_page_size=4 * 1024,
                                transport=AiohttpTestTransport())
        await self._setup(bsc)
        bsc.require_encryption = True
        bsc.key_encryption_key = KeyWrapper('key1')

        bsc.key_encryption_key.get_key_wrap_algorithm = None
        try:
            await self._create_small_blob(BlobType.BlockBlob, bsc)
            self.fail()
        except AttributeError as e:
            self.assertEqual(str(e), _ERROR_OBJECT_INVALID.format('key encryption key', 'get_key_wrap_algorithm'))

        bsc.key_encryption_key = KeyWrapper('key1')
        bsc.key_encryption_key.get_kid = None
        with self.assertRaises(AttributeError):
            await self._create_small_blob(BlobType.BlockBlob, bsc)

        bsc.key_encryption_key = KeyWrapper('key1')
        bsc.key_encryption_key.wrap_key = None
        with self.assertRaises(AttributeError):
            await self._create_small_blob(BlobType.BlockBlob, bsc)

    @GlobalStorageAccountPreparer()
    @AsyncBlobTestCase.await_prepared_test
    async def test_missing_attribute_kek_unwrap_async(self, resource_group, location, storage_account,
                                                      storage_account_key):
        # Shared between all services in decrypt_blob
        bsc = BlobServiceClient(self._account_url(storage_account.name), credential=storage_account_key,
                                max_single_put_size=32 * 1024, max_block_size=4 * 1024, max_page_size=4 * 1024,
                                transport=AiohttpTestTransport())
        await self._setup(bsc)
        bsc.require_encryption = True
        valid_key = KeyWrapper('key1')
        bsc.key_encryption_key = valid_key
        blob = await self._create_small_blob(BlobType.BlockBlob, bsc)

        # Act
        # Note that KeyWrapper has a default value for key_id, so these Exceptions
        # are not due to non_matching kids.
        invalid_key_1 = lambda: None  # functions are objects, so this effectively creates an empty object
        invalid_key_1.get_kid = valid_key.get_kid
        # No attribute unwrap_key
        blob.key_encryption_key = invalid_key_1
        with self.assertRaises(HttpResponseError):
            await (await blob.download_blob()).content_as_bytes()

        invalid_key_2 = lambda: None  # functions are objects, so this effectively creates an empty object
        invalid_key_2.unwrap_key = valid_key.unwrap_key
        blob.key_encryption_key = invalid_key_2
        # No attribute get_kid
        with self.assertRaises(HttpResponseError):
            await (await blob.download_blob()).content_as_bytes()

    @GlobalStorageAccountPreparer()
    @AsyncBlobTestCase.await_prepared_test
    async def test_invalid_value_kek_unwrap_async(self, resource_group, location, storage_account, storage_account_key):
        if not self.is_live:
            pytest.skip("live only")
        bsc = BlobServiceClient(self._account_url(storage_account.name), credential=storage_account_key,
                                max_single_put_size=32 * 1024, max_block_size=4 * 1024, max_page_size=4 * 1024,
                                transport=AiohttpTestTransport())
        await self._setup(bsc)
        bsc.require_encryption = True
        bsc.key_encryption_key = KeyWrapper('key1')
        blob = await self._create_small_blob(BlobType.BlockBlob, bsc)

        # Act
        blob.key_encryption_key = KeyWrapper('key1')
        blob.key_encryption_key.unwrap_key = None

        with self.assertRaises(HttpResponseError) as e:
            await (await blob.download_blob()).content_as_bytes()
        self.assertEqual(str(e.exception), 'Decryption failed.')

    @GlobalStorageAccountPreparer()
    @AsyncBlobTestCase.await_prepared_test
    async def test_get_blob_kek_async(self, resource_group, location, storage_account, storage_account_key):
        bsc = BlobServiceClient(self._account_url(storage_account.name), credential=storage_account_key,
                                max_single_put_size=32 * 1024, max_block_size=4 * 1024, max_page_size=4 * 1024,
                                transport=AiohttpTestTransport())
        await self._setup(bsc)
        bsc.require_encryption = True
        bsc.key_encryption_key = KeyWrapper('key1')
        blob = await self._create_small_blob(BlobType.BlockBlob, bsc)

        # Act
        content = await (await blob.download_blob()).content_as_bytes()

        # Assert
        self.assertEqual(content, self.bytes)

    @GlobalStorageAccountPreparer()
    @AsyncBlobTestCase.await_prepared_test
    async def test_get_blob_resolver_async(self, resource_group, location, storage_account, storage_account_key):
        bsc = BlobServiceClient(self._account_url(storage_account.name), credential=storage_account_key,
                                max_single_put_size=32 * 1024, max_block_size=4 * 1024, max_page_size=4 * 1024,
                                transport=AiohttpTestTransport())
        await self._setup(bsc)
        bsc.require_encryption = True
        bsc.key_encryption_key = KeyWrapper('key1')
        key_resolver = KeyResolver()
        key_resolver.put_key(bsc.key_encryption_key)
        bsc.key_resolver_function = key_resolver.resolve_key
        blob = await self._create_small_blob(BlobType.BlockBlob, bsc)

        # Act
        bsc.key_encryption_key = None
        content = await (await blob.download_blob()).content_as_bytes()

        # Assert
        self.assertEqual(content, self.bytes)

    @GlobalStorageAccountPreparer()
    @AsyncBlobTestCase.await_prepared_test
    async def test_get_blob_kek_RSA_async(self, resource_group, location, storage_account, storage_account_key):
        # We can only generate random RSA keys, so this must be run live or
        # the playback test will fail due to a change in kek values.
        if not self.is_live:
            pytest.skip("live only")

        bsc = BlobServiceClient(self._account_url(storage_account.name), credential=storage_account_key,
                                max_single_put_size=32 * 1024, max_block_size=4 * 1024, max_page_size=4 * 1024,
                                transport=AiohttpTestTransport())
        await self._setup(bsc)
        bsc.require_encryption = True
        bsc.key_encryption_key = RSAKeyWrapper('key2')
        blob = await self._create_small_blob(BlobType.BlockBlob, bsc)

        # Act
        content = await blob.download_blob()
        data = b""
        async for d in content:
            data += d

        # Assert
        self.assertEqual(data, self.bytes)

    @GlobalStorageAccountPreparer()
    @AsyncBlobTestCase.await_prepared_test
    async def test_get_blob_nonmatching_kid_async(self, resource_group, location, storage_account, storage_account_key):
        if not self.is_live:
            pytest.skip("live only")
        bsc = BlobServiceClient(self._account_url(storage_account.name), credential=storage_account_key,
                                max_single_put_size=32 * 1024, max_block_size=4 * 1024, max_page_size=4 * 1024,
                                transport=AiohttpTestTransport())
        await self._setup(bsc)
        bsc.require_encryption = True
        bsc.key_encryption_key = KeyWrapper('key1')
        blob = await self._create_small_blob(BlobType.BlockBlob, bsc)

        # Act
        bsc.key_encryption_key.kid = 'Invalid'

        # Assert
        with self.assertRaises(HttpResponseError) as e:
            await (await blob.download_blob()).content_as_bytes()
        self.assertEqual(str(e.exception), 'Decryption failed.')

    @GlobalStorageAccountPreparer()
    @AsyncBlobTestCase.await_prepared_test
    async def test_put_blob_invalid_stream_type_async(self, resource_group, location, storage_account,
                                                      storage_account_key):
        bsc = BlobServiceClient(self._account_url(storage_account.name), credential=storage_account_key,
                                max_single_put_size=32 * 1024, max_block_size=4 * 1024, max_page_size=4 * 1024,
                                transport=AiohttpTestTransport())
        await self._setup(bsc)
        bsc.require_encryption = True
        bsc.key_encryption_key = KeyWrapper('key1')
        small_stream = StringIO(u'small')
        large_stream = StringIO(u'large' * self.config.max_single_put_size)
        blob_name = self._get_blob_reference(BlobType.BlockBlob)
        blob = bsc.get_blob_client(self.container_name, blob_name)

        # Assert
        # Block blob specific single shot
        with self.assertRaises(TypeError) as e:
            await blob.upload_blob(small_stream, length=5)
        self.assertTrue('Blob data should be of type bytes.' in str(e.exception))

        # Generic blob chunked
        with self.assertRaises(TypeError) as e:
            await blob.upload_blob(large_stream)
        self.assertTrue('Blob data should be of type bytes.' in str(e.exception))

    @GlobalStorageAccountPreparer()
    @AsyncBlobTestCase.await_prepared_test
    async def test_put_blob_chnking_reqd_mult_of_block_size_async(self, resource_group, location, storage_account,
                                                                       storage_account_key):
        # parallel tests introduce random order of requests, can only run live
        if not self.is_live:
            pytest.skip("live only")

        bsc = BlobServiceClient(self._account_url(storage_account.name), credential=storage_account_key,
                                max_single_put_size=32 * 1024, max_block_size=4 * 1024, max_page_size=4 * 1024,
                                transport=AiohttpTestTransport())
        await self._setup(bsc)
        bsc.key_encryption_key = KeyWrapper('key1')
        bsc.require_encryption = True
        content = self.get_random_bytes(
            self.config.max_single_put_size + self.config.max_block_size)
        blob_name = self._get_blob_reference(BlobType.BlockBlob)
        blob = bsc.get_blob_client(self.container_name, blob_name)

        # Act
        await blob.upload_blob(content, max_concurrency=3)
        blob_content = await (await blob.download_blob()).content_as_bytes(max_concurrency=3)

        # Assert
        self.assertEqual(content, blob_content)

    @GlobalStorageAccountPreparer()
    @AsyncBlobTestCase.await_prepared_test
    async def test_put_blob_chnking_reqd_non_mult_of_block_size_async(self, resource_group, location,
                                                                           storage_account, storage_account_key):
        # parallel tests introduce random order of requests, can only run live
        if not self.is_live:
            pytest.skip("live only")

        bsc = BlobServiceClient(self._account_url(storage_account.name), credential=storage_account_key,
                                max_single_put_size=32 * 1024, max_block_size=4 * 1024, max_page_size=4 * 1024,
                                transport=AiohttpTestTransport())
        await self._setup(bsc)
        bsc.key_encryption_key = KeyWrapper('key1')
        bsc.require_encryption = True
        content = urandom(self.config.max_single_put_size + 1)
        blob_name = self._get_blob_reference(BlobType.BlockBlob)
        blob = bsc.get_blob_client(self.container_name, blob_name)

        # Act
        await blob.upload_blob(content, max_concurrency=3)
        blob_content = await (await blob.download_blob()).content_as_bytes(max_concurrency=3)

        # Assert
        self.assertEqual(content, blob_content)

    @GlobalStorageAccountPreparer()
    @AsyncBlobTestCase.await_prepared_test
    async def test_put_blob_chunking_required_range_specified_async(self, resource_group, location, storage_account,
                                                                    storage_account_key):
        # parallel tests introduce random order of requests, can only run live
        if not self.is_live:
            pytest.skip("live only")

        bsc = BlobServiceClient(self._account_url(storage_account.name), credential=storage_account_key,
                                max_single_put_size=32 * 1024, max_block_size=4 * 1024, max_page_size=4 * 1024,
                                transport=AiohttpTestTransport())
        await self._setup(bsc)
        bsc.key_encryption_key = KeyWrapper('key1')
        bsc.require_encryption = True
        content = self.get_random_bytes(self.config.max_single_put_size * 2)
        blob_name = self._get_blob_reference(BlobType.BlockBlob)
        blob = bsc.get_blob_client(self.container_name, blob_name)

        # Act
        await blob.upload_blob(
            content,
            length=self.config.max_single_put_size + 53,
            max_concurrency=3)
        blob_content = await (await blob.download_blob()).content_as_bytes(max_concurrency=3)

        # Assert
        self.assertEqual(content[:self.config.max_single_put_size + 53], blob_content)

    @GlobalStorageAccountPreparer()
    @AsyncBlobTestCase.await_prepared_test
    async def test_put_block_blob_single_shot_async(self, resource_group, location, storage_account,
                                                    storage_account_key):
        bsc = BlobServiceClient(self._account_url(storage_account.name), credential=storage_account_key,
                                max_single_put_size=32 * 1024, max_block_size=4 * 1024, max_page_size=4 * 1024,
                                transport=AiohttpTestTransport())
        await self._setup(bsc)
        bsc.key_encryption_key = KeyWrapper('key1')
        bsc.require_encryption = True
        content = b'small'
        blob_name = self._get_blob_reference(BlobType.BlockBlob)
        blob = bsc.get_blob_client(self.container_name, blob_name)

        # Act
        await blob.upload_blob(content)
        blob_content = await (await blob.download_blob()).content_as_bytes()

        # Assert
        self.assertEqual(content, blob_content)

    @GlobalStorageAccountPreparer()
    @AsyncBlobTestCase.await_prepared_test
    async def test_put_blob_range_async(self, resource_group, location, storage_account, storage_account_key):
        bsc = BlobServiceClient(self._account_url(storage_account.name), credential=storage_account_key,
                                max_single_put_size=32 * 1024, max_block_size=4 * 1024, max_page_size=4 * 1024,
                                transport=AiohttpTestTransport())
        await self._setup(bsc)
        bsc.require_encryption = True
        bsc.key_encryption_key = KeyWrapper('key1')
        content = b'Random repeats' * self.config.max_single_put_size * 5

        # All page blob uploads call _upload_chunks, so this will test the ability
        # of that function to handle ranges even though it's a small blob
        blob_name = self._get_blob_reference(BlobType.BlockBlob)
        blob = bsc.get_blob_client(self.container_name, blob_name)

        # Act
        await blob.upload_blob(
            content[2:],
            length=self.config.max_single_put_size + 5,
            max_concurrency=1)
        blob_content = await (await blob.download_blob()).content_as_bytes(max_concurrency=1)

        # Assert
        self.assertEqual(content[2:2 + self.config.max_single_put_size + 5], blob_content)

    @GlobalStorageAccountPreparer()
    @AsyncBlobTestCase.await_prepared_test
    async def test_put_blob_empty_async(self, resource_group, location, storage_account, storage_account_key):
        bsc = BlobServiceClient(self._account_url(storage_account.name), credential=storage_account_key,
                                max_single_put_size=32 * 1024, max_block_size=4 * 1024, max_page_size=4 * 1024,
                                transport=AiohttpTestTransport())
        await self._setup(bsc)
        bsc.key_encryption_key = KeyWrapper('key1')
        bsc.require_encryption = True
        content = b''
        blob_name = self._get_blob_reference(BlobType.BlockBlob)
        blob = bsc.get_blob_client(self.container_name, blob_name)

        # Act
        await blob.upload_blob(content)
        blob_content = await (await blob.download_blob()).content_as_bytes(max_concurrency=2)

        # Assert
        self.assertEqual(content, blob_content)

    @GlobalStorageAccountPreparer()
    @AsyncBlobTestCase.await_prepared_test
    async def test_put_blob_serial_upload_chunking_async(self, resource_group, location, storage_account,
                                                         storage_account_key):
        bsc = BlobServiceClient(self._account_url(storage_account.name), credential=storage_account_key,
                                max_single_put_size=32 * 1024, max_block_size=4 * 1024, max_page_size=4 * 1024,
                                transport=AiohttpTestTransport())
        await self._setup(bsc)
        bsc.key_encryption_key = KeyWrapper('key1')
        bsc.require_encryption = True
        content = self.get_random_bytes(self.config.max_single_put_size + 1)
        blob_name = self._get_blob_reference(BlobType.BlockBlob)
        blob = bsc.get_blob_client(self.container_name, blob_name)

        # Act
        await blob.upload_blob(content, max_concurrency=1)
        blob_content = await (await blob.download_blob()).content_as_bytes(max_concurrency=1)

        # Assert
        self.assertEqual(content, blob_content)

    @GlobalStorageAccountPreparer()
    @AsyncBlobTestCase.await_prepared_test
    async def test_get_blob_range_beginning_to_middle_async(self, resource_group, location, storage_account,
                                                            storage_account_key):
        bsc = BlobServiceClient(self._account_url(storage_account.name), credential=storage_account_key,
                                max_single_put_size=32 * 1024, max_block_size=4 * 1024, max_page_size=4 * 1024,
                                transport=AiohttpTestTransport())
        await self._setup(bsc)
        bsc.key_encryption_key = KeyWrapper('key1')
        bsc.require_encryption = True
        content = self.get_random_bytes(128)
        blob_name = self._get_blob_reference(BlobType.BlockBlob)
        blob = bsc.get_blob_client(self.container_name, blob_name)

        # Act
        await blob.upload_blob(content, max_concurrency=1)
        blob_content = await (await blob.download_blob(offset=0, length=50)).content_as_bytes(max_concurrency=1)

        # Assert
        self.assertEqual(content[:50], blob_content)

    @GlobalStorageAccountPreparer()
    @AsyncBlobTestCase.await_prepared_test
    async def test_get_blob_range_middle_to_end_async(self, resource_group, location, storage_account,
                                                      storage_account_key):
        bsc = BlobServiceClient(self._account_url(storage_account.name), credential=storage_account_key,
                                max_single_put_size=32 * 1024, max_block_size=4 * 1024, max_page_size=4 * 1024,
                                transport=AiohttpTestTransport())
        await self._setup(bsc)
        bsc.key_encryption_key = KeyWrapper('key1')
        bsc.require_encryption = True
        content = self.get_random_bytes(128)
        blob_name = self._get_blob_reference(BlobType.BlockBlob)
        blob = bsc.get_blob_client(self.container_name, blob_name)

        # Act
        await blob.upload_blob(content, max_concurrency=1)
        blob_content = await (await blob.download_blob(offset=100, length=28)).content_as_bytes()
        blob_content2 = await (await blob.download_blob(offset=100)).content_as_bytes()

        # Assert
        self.assertEqual(content[100:], blob_content)
        self.assertEqual(content[100:], blob_content2)

    @GlobalStorageAccountPreparer()
    @AsyncBlobTestCase.await_prepared_test
    async def test_get_blob_range_middle_to_middle_async(self, resource_group, location, storage_account,
                                                         storage_account_key):
        bsc = BlobServiceClient(self._account_url(storage_account.name), credential=storage_account_key,
                                max_single_put_size=32 * 1024, max_block_size=4 * 1024, max_page_size=4 * 1024,
                                transport=AiohttpTestTransport())
        await self._setup(bsc)
        bsc.key_encryption_key = KeyWrapper('key1')
        bsc.require_encryption = True
        content = self.get_random_bytes(128)
        blob_name = self._get_blob_reference(BlobType.BlockBlob)
        blob = bsc.get_blob_client(self.container_name, blob_name)

        # Act
        await blob.upload_blob(content)
        blob_content = await (await blob.download_blob(offset=5, length=93)).content_as_bytes()

        # Assert
        self.assertEqual(content[5:98], blob_content)

    @GlobalStorageAccountPreparer()
    @AsyncBlobTestCase.await_prepared_test
    async def test_get_blob_range_aligns_on_16_byte_block_async(self, resource_group, location, storage_account,
                                                                storage_account_key):
        bsc = BlobServiceClient(self._account_url(storage_account.name), credential=storage_account_key,
                                max_single_put_size=32 * 1024, max_block_size=4 * 1024, max_page_size=4 * 1024,
                                transport=AiohttpTestTransport())
        await self._setup(bsc)
        bsc.key_encryption_key = KeyWrapper('key1')
        bsc.require_encryption = True
        content = self.get_random_bytes(128)
        blob_name = self._get_blob_reference(BlobType.BlockBlob)
        blob = bsc.get_blob_client(self.container_name, blob_name)

        # Act
        await blob.upload_blob(content)
        blob_content = await (await blob.download_blob(offset=48, length=16)).content_as_bytes()

        # Assert
        self.assertEqual(content[48:64], blob_content)

    @GlobalStorageAccountPreparer()
    @AsyncBlobTestCase.await_prepared_test
    async def test_get_blob_range_expnded_to_begin_bloc_align_async(self, resource_group, location,
                                                                          storage_account, storage_account_key):
        bsc = BlobServiceClient(self._account_url(storage_account.name), credential=storage_account_key,
                                max_single_put_size=32 * 1024, max_block_size=4 * 1024, max_page_size=4 * 1024,
                                transport=AiohttpTestTransport())
        await self._setup(bsc)
        bsc.key_encryption_key = KeyWrapper('key1')
        bsc.require_encryption = True
        content = self.get_random_bytes(128)
        blob_name = self._get_blob_reference(BlobType.BlockBlob)
        blob = bsc.get_blob_client(self.container_name, blob_name)

        # Act
        await blob.upload_blob(content)
        blob_content = await (await blob.download_blob(offset=5, length=50)).content_as_bytes()

        # Assert
        self.assertEqual(content[5:55], blob_content)

    @GlobalStorageAccountPreparer()
    @AsyncBlobTestCase.await_prepared_test
    async def test_get_blob_range_expanded_to_beginning_iv_async(self, resource_group, location, storage_account,
                                                                 storage_account_key):
        bsc = BlobServiceClient(self._account_url(storage_account.name), credential=storage_account_key,
                                max_single_put_size=32 * 1024, max_block_size=4 * 1024, max_page_size=4 * 1024,
                                transport=AiohttpTestTransport())
        await self._setup(bsc)
        bsc.key_encryption_key = KeyWrapper('key1')
        bsc.require_encryption = True
        content = self.get_random_bytes(128)
        blob_name = self._get_blob_reference(BlobType.BlockBlob)
        blob = bsc.get_blob_client(self.container_name, blob_name)

        # Act
        await blob.upload_blob(content)
        blob_content = await (await blob.download_blob(offset=22, length=20)).content_as_bytes()

        # Assert
        self.assertEqual(content[22:42], blob_content)

    @GlobalStorageAccountPreparer()
    @AsyncBlobTestCase.await_prepared_test
    async def test_put_blob_strict_mode_async(self, resource_group, location, storage_account, storage_account_key):
        bsc = BlobServiceClient(self._account_url(storage_account.name), credential=storage_account_key,
                                max_single_put_size=32 * 1024, max_block_size=4 * 1024, max_page_size=4 * 1024,
                                transport=AiohttpTestTransport())
        await self._setup(bsc)
        bsc.require_encryption = True
        content = urandom(512)

        # Assert
        for service in self.blob_types:
            blob_name = self._get_blob_reference(service)
            blob = bsc.get_blob_client(self.container_name, blob_name)

            with self.assertRaises(ValueError):
                await blob.upload_blob(content, blob_type=service)

            stream = BytesIO(content)
            with self.assertRaises(ValueError):
                await blob.upload_blob(stream, length=512, blob_type=service)

            file_name = 'strict_mode_async.temp.dat'
            with open(file_name, 'wb') as stream:
                stream.write(content)
            with open(file_name, 'rb') as stream:
                with self.assertRaises(ValueError):
                    await blob.upload_blob(stream, blob_type=service)

            with self.assertRaises(ValueError):
                await blob.upload_blob('To encrypt', blob_type=service)
            self._teardown(file_name)

    @GlobalStorageAccountPreparer()
    @AsyncBlobTestCase.await_prepared_test
    async def test_get_blob_strict_mode_no_policy_async(self, resource_group, location, storage_account,
                                                        storage_account_key):
        bsc = BlobServiceClient(self._account_url(storage_account.name), credential=storage_account_key,
                                max_single_put_size=32 * 1024, max_block_size=4 * 1024, max_page_size=4 * 1024,
                                transport=AiohttpTestTransport())
        await self._setup(bsc)
        bsc.require_encryption = True
        bsc.key_encryption_key = KeyWrapper('key1')
        blob = await self._create_small_blob(BlobType.BlockBlob, bsc)

        # Act
        blob.key_encryption_key = None

        # Assert
        with self.assertRaises(ValueError):
            await (await blob.download_blob()).content_as_bytes()

    @GlobalStorageAccountPreparer()
    @AsyncBlobTestCase.await_prepared_test
    async def test_get_blob_strict_mode_unencrypted_blob_async(self, resource_group, location, storage_account,
                                                               storage_account_key):
        bsc = BlobServiceClient(self._account_url(storage_account.name), credential=storage_account_key,
                                max_single_put_size=32 * 1024, max_block_size=4 * 1024, max_page_size=4 * 1024,
                                transport=AiohttpTestTransport())
        await self._setup(bsc)
        blob = await self._create_small_blob(BlobType.BlockBlob, bsc)

        # Act
        blob.require_encryption = True
        blob.key_encryption_key = KeyWrapper('key1')

        # Assert
        with self.assertRaises(HttpResponseError):
            await (await blob.download_blob()).content_as_bytes()

    @GlobalStorageAccountPreparer()
    @AsyncBlobTestCase.await_prepared_test
    async def test_invalid_methods_fail_block_async(self, resource_group, location, storage_account,
                                                    storage_account_key):
        bsc = BlobServiceClient(self._account_url(storage_account.name), credential=storage_account_key,
                                max_single_put_size=32 * 1024, max_block_size=4 * 1024, max_page_size=4 * 1024,
                                transport=AiohttpTestTransport())
        await self._setup(bsc)
        bsc.key_encryption_key = KeyWrapper('key1')
        blob_name = self._get_blob_reference(BlobType.BlockBlob)
        blob = bsc.get_blob_client(self.container_name, blob_name)

        # Assert
        with self.assertRaises(ValueError) as e:
            await blob.stage_block('block1', urandom(32))
        self.assertEqual(str(e.exception), _ERROR_UNSUPPORTED_METHOD_FOR_ENCRYPTION)

        with self.assertRaises(ValueError) as e:
            await blob.commit_block_list(['block1'])
        self.assertEqual(str(e.exception), _ERROR_UNSUPPORTED_METHOD_FOR_ENCRYPTION)

    @GlobalStorageAccountPreparer()
    @AsyncBlobTestCase.await_prepared_test
    async def test_invalid_methods_fail_append_async(self, resource_group, location, storage_account,
                                                     storage_account_key):
        bsc = BlobServiceClient(self._account_url(storage_account.name), credential=storage_account_key,
                                max_single_put_size=32 * 1024, max_block_size=4 * 1024, max_page_size=4 * 1024,
                                transport=AiohttpTestTransport())
        await self._setup(bsc)
        bsc.key_encryption_key = KeyWrapper('key1')
        blob_name = self._get_blob_reference(BlobType.AppendBlob)
        blob = bsc.get_blob_client(self.container_name, blob_name)

        # Assert
        with self.assertRaises(ValueError) as e:
            await blob.append_block(urandom(32))
        self.assertEqual(str(e.exception), _ERROR_UNSUPPORTED_METHOD_FOR_ENCRYPTION)

        with self.assertRaises(ValueError) as e:
            await blob.create_append_blob()
        self.assertEqual(str(e.exception), _ERROR_UNSUPPORTED_METHOD_FOR_ENCRYPTION)

        # All append_from operations funnel into append_from_stream, so testing one is sufficient
        with self.assertRaises(ValueError) as e:
            await blob.upload_blob(b'To encrypt', blob_type=BlobType.AppendBlob)
        self.assertEqual(str(e.exception), _ERROR_UNSUPPORTED_METHOD_FOR_ENCRYPTION)

    @GlobalStorageAccountPreparer()
    @AsyncBlobTestCase.await_prepared_test
    async def test_invalid_methods_fail_page_async(self, resource_group, location, storage_account,
                                                   storage_account_key):
        bsc = BlobServiceClient(self._account_url(storage_account.name), credential=storage_account_key,
                                max_single_put_size=32 * 1024, max_block_size=4 * 1024, max_page_size=4 * 1024,
                                transport=AiohttpTestTransport())
        await self._setup(bsc)
        bsc.key_encryption_key = KeyWrapper('key1')
        blob_name = self._get_blob_reference(BlobType.PageBlob)
        blob = bsc.get_blob_client(self.container_name, blob_name)

        # Assert
        with self.assertRaises(ValueError) as e:
            await blob.upload_page(urandom(512), offset=0, length=512, blob_type=BlobType.PageBlob)
        self.assertEqual(str(e.exception), _ERROR_UNSUPPORTED_METHOD_FOR_ENCRYPTION)

        with self.assertRaises(ValueError) as e:
            await blob.create_page_blob(512)
        self.assertEqual(str(e.exception), _ERROR_UNSUPPORTED_METHOD_FOR_ENCRYPTION)

    @GlobalStorageAccountPreparer()
    @AsyncBlobTestCase.await_prepared_test
    async def test_validate_encryption_async(self, resource_group, location, storage_account, storage_account_key):
        bsc = BlobServiceClient(self._account_url(storage_account.name), credential=storage_account_key,
                                max_single_put_size=32 * 1024, max_block_size=4 * 1024, max_page_size=4 * 1024,
                                transport=AiohttpTestTransport())
        await self._setup(bsc)
        bsc.require_encryption = True
        kek = KeyWrapper('key1')
        bsc.key_encryption_key = kek
        blob = await self._create_small_blob(BlobType.BlockBlob, bsc)

        # Act
        blob.require_encryption = False
        blob.key_encryption_key = None
        content = await blob.download_blob()
        data = await content.content_as_bytes()

        encryption_data = _dict_to_encryption_data(loads(content.properties.metadata['encryptiondata']))
        iv = encryption_data.content_encryption_IV
        content_encryption_key = _validate_and_unwrap_cek(encryption_data, kek, None)
        cipher = _generate_AES_CBC_cipher(content_encryption_key, iv)
        decryptor = cipher.decryptor()
        unpadder = PKCS7(128).unpadder()

        content = decryptor.update(data) + decryptor.finalize()
        content = unpadder.update(content) + unpadder.finalize()

        self.assertEqual(self.bytes, content)

    @GlobalStorageAccountPreparer()
    @AsyncBlobTestCase.await_prepared_test
    async def test_create_block_blob_from_star_async(self, resource_group, location, storage_account,
                                                     storage_account_key):
        bsc = BlobServiceClient(self._account_url(storage_account.name), credential=storage_account_key,
                                max_single_put_size=32 * 1024, max_block_size=4 * 1024, max_page_size=4 * 1024,
                                transport=AiohttpTestTransport())
        await self._setup(bsc)
        await self._create_blob_from_star(BlobType.BlockBlob, "blob1", self.bytes, self.bytes, bsc)

        stream = BytesIO(self.bytes)
        await self._create_blob_from_star(BlobType.BlockBlob, "blob2", self.bytes, stream, bsc)

        file_name = 'block_star_async.temp.dat'
        with open(file_name, 'wb') as stream:
            stream.write(self.bytes)
        with open(file_name, 'rb') as stream:
            await self._create_blob_from_star(BlobType.BlockBlob, "blob3", self.bytes, stream, bsc)

        await self._create_blob_from_star(BlobType.BlockBlob, "blob4", b'To encrypt', 'To encrypt', bsc)
        self._teardown(file_name)

    @GlobalStorageAccountPreparer()
    @AsyncBlobTestCase.await_prepared_test
    async def test_create_page_blob_from_star_async(self, resource_group, location, storage_account,
                                                    storage_account_key):
        bsc = BlobServiceClient(self._account_url(storage_account.name), credential=storage_account_key,
                                max_single_put_size=32 * 1024, max_block_size=4 * 1024, max_page_size=4 * 1024,
                                transport=AiohttpTestTransport())
        await self._setup(bsc)
        content = self.get_random_bytes(512)
        await self._create_blob_from_star(BlobType.PageBlob, "blob1", content, content, bsc)

        stream = BytesIO(content)
        await self._create_blob_from_star(BlobType.PageBlob, "blob2", content, stream, bsc, length=512)

        file_name = 'page_star_async.temp.dat'
        with open(file_name, 'wb') as stream:
            stream.write(content)

        with open(file_name, 'rb') as stream:
            await self._create_blob_from_star(BlobType.PageBlob, "blob3", content, stream, bsc)
        self._teardown(file_name)

    async def _create_blob_from_star(self, blob_type, blob_name, content, data, bsc, **kwargs):
        blob = bsc.get_blob_client(self.container_name, blob_name)
        blob.key_encryption_key = KeyWrapper('key1')
        blob.require_encryption = True
        await blob.upload_blob(data, blob_type=blob_type, **kwargs)

        blob_content = await (await blob.download_blob()).content_as_bytes()
        self.assertEqual(content, blob_content)

    @GlobalStorageAccountPreparer()
    @AsyncBlobTestCase.await_prepared_test
    async def test_get_blob_to_star_async(self, resource_group, location, storage_account, storage_account_key):
        bsc = BlobServiceClient(self._account_url(storage_account.name), credential=storage_account_key,
                                max_single_put_size=32 * 1024, max_block_size=4 * 1024, max_page_size=4 * 1024,
                                transport=AiohttpTestTransport())
        await self._setup(bsc)
        bsc.require_encryption = True
        bsc.key_encryption_key = KeyWrapper('key1')
        blob = await self._create_small_blob(BlobType.BlockBlob, bsc)

        # Act
        content = await blob.download_blob()
        iter_blob = b""
        async for data in content:
            iter_blob += data
        bytes_blob = await (await blob.download_blob()).content_as_bytes()
        stream_blob = BytesIO()
        await (await blob.download_blob()).download_to_stream(stream_blob)
        stream_blob.seek(0)
        text_blob = await (await blob.download_blob()).content_as_text()

        # Assert
        self.assertEqual(self.bytes, iter_blob)
        self.assertEqual(self.bytes, bytes_blob)
        self.assertEqual(self.bytes, stream_blob.read())
        self.assertEqual(self.bytes.decode(), text_blob)


# ------------------------------------------------------------------------------<|MERGE_RESOLUTION|>--- conflicted
+++ resolved
@@ -75,35 +75,25 @@
 class StorageBlobEncryptionTestAsync(AsyncBlobTestCase):
     # --Helpers-----------------------------------------------------------------
 
-<<<<<<< HEAD
-    async def _setup(self, bsc):
-        self.config = bsc._config
-=======
-    def setUp(self):
-        super(StorageBlobEncryptionTestAsync, self).setUp()
-
-        url = self._get_account_url()
-        credential = self._get_shared_key_credential()
-
+    async def _setup(self, name, key):
         # test chunking functionality by reducing the threshold
         # for chunking and the size of each chunk, otherwise
         # the tests would take too long to execute
         self.bsc = BlobServiceClient(
-            url,
-            credential=credential,
+            self._account_url(name),
+            credential=key,
             max_single_put_size=32 * 1024,
             max_block_size=4 * 1024,
             max_page_size=4 * 1024,
             max_single_get_size=4 * 1024,
             transport=AiohttpTestTransport())
         self.config = self.bsc._config
->>>>>>> 1c88847e
         self.container_name = self.get_resource_name('utcontainer')
         self.blob_types = (BlobType.BlockBlob, BlobType.PageBlob, BlobType.AppendBlob)
         self.bytes = b'Foo'
 
         if self.is_live:
-            container = bsc.get_container_client(self.container_name)
+            container = self.bsc.get_container_client(self.container_name)
             try:
                 await container.create_container()
             except:
@@ -122,9 +112,9 @@
     def _get_blob_reference(self, blob_type):
         return self.get_resource_name(TEST_BLOB_PREFIXES[blob_type.value])
 
-    async def _create_small_blob(self, blob_type, bsc):
+    async def _create_small_blob(self, blob_type):
         blob_name = self._get_blob_reference(blob_type)
-        blob = bsc.get_blob_client(self.container_name, blob_name)
+        blob = self.bsc.get_blob_client(self.container_name, blob_name)
         await blob.upload_blob(self.bytes, blob_type=blob_type)
         return blob
 
@@ -135,11 +125,8 @@
     async def test_missing_attribute_kek_wrap_async(self, resource_group, location, storage_account,
                                                     storage_account_key):
         # In the shared method _generate_blob_encryption_key
-        bsc = BlobServiceClient(self._account_url(storage_account.name), credential=storage_account_key,
-                                max_single_put_size=32 * 1024, max_block_size=4 * 1024, max_page_size=4 * 1024,
-                                transport=AiohttpTestTransport())
-        await self._setup(bsc)
-        bsc.require_encryption = True
+        await self._setup(storage_account.name, storage_account_key)
+        self.bsc.require_encryption = True
         valid_key = KeyWrapper('key1')
 
         # Act
@@ -147,66 +134,60 @@
         invalid_key_1.get_key_wrap_algorithm = valid_key.get_key_wrap_algorithm
         invalid_key_1.get_kid = valid_key.get_kid
         # No attribute wrap_key
-        bsc.key_encryption_key = invalid_key_1
+        self.bsc.key_encryption_key = invalid_key_1
         with self.assertRaises(AttributeError):
-            await self._create_small_blob(BlobType.BlockBlob, bsc)
+            await self._create_small_blob(BlobType.BlockBlob)
 
         invalid_key_2 = lambda: None  # functions are objects, so this effectively creates an empty object
         invalid_key_2.wrap_key = valid_key.wrap_key
         invalid_key_2.get_kid = valid_key.get_kid
         # No attribute get_key_wrap_algorithm
-        bsc.key_encryption_key = invalid_key_2
+        self.bsc.key_encryption_key = invalid_key_2
         with self.assertRaises(AttributeError):
-            await self._create_small_blob(BlobType.BlockBlob, bsc)
+            await self._create_small_blob(BlobType.BlockBlob)
 
         invalid_key_3 = lambda: None  # functions are objects, so this effectively creates an empty object
         invalid_key_3.get_key_wrap_algorithm = valid_key.get_key_wrap_algorithm
         invalid_key_3.wrap_key = valid_key.wrap_key
         # No attribute get_kid
-        bsc.key_encryption_key = invalid_key_2
+        self.bsc.key_encryption_key = invalid_key_2
         with self.assertRaises(AttributeError):
-            await self._create_small_blob(BlobType.BlockBlob, bsc)
+            await self._create_small_blob(BlobType.BlockBlob)
 
     @GlobalStorageAccountPreparer()
     @AsyncBlobTestCase.await_prepared_test
     async def test_invalid_value_kek_wrap_async(self, resource_group, location, storage_account, storage_account_key):
-        bsc = BlobServiceClient(self._account_url(storage_account.name), credential=storage_account_key,
-                                max_single_put_size=32 * 1024, max_block_size=4 * 1024, max_page_size=4 * 1024,
-                                transport=AiohttpTestTransport())
-        await self._setup(bsc)
-        bsc.require_encryption = True
-        bsc.key_encryption_key = KeyWrapper('key1')
-
-        bsc.key_encryption_key.get_key_wrap_algorithm = None
+        await self._setup(storage_account.name, storage_account_key)
+        self.bsc.require_encryption = True
+        self.bsc.key_encryption_key = KeyWrapper('key1')
+
+        self.bsc.key_encryption_key.get_key_wrap_algorithm = None
         try:
-            await self._create_small_blob(BlobType.BlockBlob, bsc)
+            await self._create_small_blob(BlobType.BlockBlob)
             self.fail()
         except AttributeError as e:
             self.assertEqual(str(e), _ERROR_OBJECT_INVALID.format('key encryption key', 'get_key_wrap_algorithm'))
 
-        bsc.key_encryption_key = KeyWrapper('key1')
-        bsc.key_encryption_key.get_kid = None
+        self.bsc.key_encryption_key = KeyWrapper('key1')
+        self.bsc.key_encryption_key.get_kid = None
         with self.assertRaises(AttributeError):
-            await self._create_small_blob(BlobType.BlockBlob, bsc)
-
-        bsc.key_encryption_key = KeyWrapper('key1')
-        bsc.key_encryption_key.wrap_key = None
+            await self._create_small_blob(BlobType.BlockBlob)
+
+        self.bsc.key_encryption_key = KeyWrapper('key1')
+        self.bsc.key_encryption_key.wrap_key = None
         with self.assertRaises(AttributeError):
-            await self._create_small_blob(BlobType.BlockBlob, bsc)
+            await self._create_small_blob(BlobType.BlockBlob)
 
     @GlobalStorageAccountPreparer()
     @AsyncBlobTestCase.await_prepared_test
     async def test_missing_attribute_kek_unwrap_async(self, resource_group, location, storage_account,
                                                       storage_account_key):
         # Shared between all services in decrypt_blob
-        bsc = BlobServiceClient(self._account_url(storage_account.name), credential=storage_account_key,
-                                max_single_put_size=32 * 1024, max_block_size=4 * 1024, max_page_size=4 * 1024,
-                                transport=AiohttpTestTransport())
-        await self._setup(bsc)
-        bsc.require_encryption = True
+        await self._setup(storage_account.name, storage_account_key)
+        self.bsc.require_encryption = True
         valid_key = KeyWrapper('key1')
-        bsc.key_encryption_key = valid_key
-        blob = await self._create_small_blob(BlobType.BlockBlob, bsc)
+        self.bsc.key_encryption_key = valid_key
+        blob = await self._create_small_blob(BlobType.BlockBlob)
 
         # Act
         # Note that KeyWrapper has a default value for key_id, so these Exceptions
@@ -230,13 +211,10 @@
     async def test_invalid_value_kek_unwrap_async(self, resource_group, location, storage_account, storage_account_key):
         if not self.is_live:
             pytest.skip("live only")
-        bsc = BlobServiceClient(self._account_url(storage_account.name), credential=storage_account_key,
-                                max_single_put_size=32 * 1024, max_block_size=4 * 1024, max_page_size=4 * 1024,
-                                transport=AiohttpTestTransport())
-        await self._setup(bsc)
-        bsc.require_encryption = True
-        bsc.key_encryption_key = KeyWrapper('key1')
-        blob = await self._create_small_blob(BlobType.BlockBlob, bsc)
+        await self._setup(storage_account.name, storage_account_key)
+        self.bsc.require_encryption = True
+        self.bsc.key_encryption_key = KeyWrapper('key1')
+        blob = await self._create_small_blob(BlobType.BlockBlob)
 
         # Act
         blob.key_encryption_key = KeyWrapper('key1')
@@ -249,13 +227,10 @@
     @GlobalStorageAccountPreparer()
     @AsyncBlobTestCase.await_prepared_test
     async def test_get_blob_kek_async(self, resource_group, location, storage_account, storage_account_key):
-        bsc = BlobServiceClient(self._account_url(storage_account.name), credential=storage_account_key,
-                                max_single_put_size=32 * 1024, max_block_size=4 * 1024, max_page_size=4 * 1024,
-                                transport=AiohttpTestTransport())
-        await self._setup(bsc)
-        bsc.require_encryption = True
-        bsc.key_encryption_key = KeyWrapper('key1')
-        blob = await self._create_small_blob(BlobType.BlockBlob, bsc)
+        await self._setup(storage_account.name, storage_account_key)
+        self.bsc.require_encryption = True
+        self.bsc.key_encryption_key = KeyWrapper('key1')
+        blob = await self._create_small_blob(BlobType.BlockBlob)
 
         # Act
         content = await (await blob.download_blob()).content_as_bytes()
@@ -266,19 +241,16 @@
     @GlobalStorageAccountPreparer()
     @AsyncBlobTestCase.await_prepared_test
     async def test_get_blob_resolver_async(self, resource_group, location, storage_account, storage_account_key):
-        bsc = BlobServiceClient(self._account_url(storage_account.name), credential=storage_account_key,
-                                max_single_put_size=32 * 1024, max_block_size=4 * 1024, max_page_size=4 * 1024,
-                                transport=AiohttpTestTransport())
-        await self._setup(bsc)
-        bsc.require_encryption = True
-        bsc.key_encryption_key = KeyWrapper('key1')
+        await self._setup(storage_account.name, storage_account_key)
+        self.bsc.require_encryption = True
+        self.bsc.key_encryption_key = KeyWrapper('key1')
         key_resolver = KeyResolver()
-        key_resolver.put_key(bsc.key_encryption_key)
-        bsc.key_resolver_function = key_resolver.resolve_key
-        blob = await self._create_small_blob(BlobType.BlockBlob, bsc)
-
-        # Act
-        bsc.key_encryption_key = None
+        key_resolver.put_key(self.bsc.key_encryption_key)
+        self.bsc.key_resolver_function = key_resolver.resolve_key
+        blob = await self._create_small_blob(BlobType.BlockBlob)
+
+        # Act
+        self.bsc.key_encryption_key = None
         content = await (await blob.download_blob()).content_as_bytes()
 
         # Assert
@@ -292,13 +264,10 @@
         if not self.is_live:
             pytest.skip("live only")
 
-        bsc = BlobServiceClient(self._account_url(storage_account.name), credential=storage_account_key,
-                                max_single_put_size=32 * 1024, max_block_size=4 * 1024, max_page_size=4 * 1024,
-                                transport=AiohttpTestTransport())
-        await self._setup(bsc)
-        bsc.require_encryption = True
-        bsc.key_encryption_key = RSAKeyWrapper('key2')
-        blob = await self._create_small_blob(BlobType.BlockBlob, bsc)
+        await self._setup(storage_account.name, storage_account_key)
+        self.bsc.require_encryption = True
+        self.bsc.key_encryption_key = RSAKeyWrapper('key2')
+        blob = await self._create_small_blob(BlobType.BlockBlob)
 
         # Act
         content = await blob.download_blob()
@@ -314,16 +283,13 @@
     async def test_get_blob_nonmatching_kid_async(self, resource_group, location, storage_account, storage_account_key):
         if not self.is_live:
             pytest.skip("live only")
-        bsc = BlobServiceClient(self._account_url(storage_account.name), credential=storage_account_key,
-                                max_single_put_size=32 * 1024, max_block_size=4 * 1024, max_page_size=4 * 1024,
-                                transport=AiohttpTestTransport())
-        await self._setup(bsc)
-        bsc.require_encryption = True
-        bsc.key_encryption_key = KeyWrapper('key1')
-        blob = await self._create_small_blob(BlobType.BlockBlob, bsc)
-
-        # Act
-        bsc.key_encryption_key.kid = 'Invalid'
+        await self._setup(storage_account.name, storage_account_key)
+        self.bsc.require_encryption = True
+        self.bsc.key_encryption_key = KeyWrapper('key1')
+        blob = await self._create_small_blob(BlobType.BlockBlob)
+
+        # Act
+        self.bsc.key_encryption_key.kid = 'Invalid'
 
         # Assert
         with self.assertRaises(HttpResponseError) as e:
@@ -334,16 +300,13 @@
     @AsyncBlobTestCase.await_prepared_test
     async def test_put_blob_invalid_stream_type_async(self, resource_group, location, storage_account,
                                                       storage_account_key):
-        bsc = BlobServiceClient(self._account_url(storage_account.name), credential=storage_account_key,
-                                max_single_put_size=32 * 1024, max_block_size=4 * 1024, max_page_size=4 * 1024,
-                                transport=AiohttpTestTransport())
-        await self._setup(bsc)
-        bsc.require_encryption = True
-        bsc.key_encryption_key = KeyWrapper('key1')
+        await self._setup(storage_account.name, storage_account_key)
+        self.bsc.require_encryption = True
+        self.bsc.key_encryption_key = KeyWrapper('key1')
         small_stream = StringIO(u'small')
         large_stream = StringIO(u'large' * self.config.max_single_put_size)
         blob_name = self._get_blob_reference(BlobType.BlockBlob)
-        blob = bsc.get_blob_client(self.container_name, blob_name)
+        blob = self.bsc.get_blob_client(self.container_name, blob_name)
 
         # Assert
         # Block blob specific single shot
@@ -364,16 +327,13 @@
         if not self.is_live:
             pytest.skip("live only")
 
-        bsc = BlobServiceClient(self._account_url(storage_account.name), credential=storage_account_key,
-                                max_single_put_size=32 * 1024, max_block_size=4 * 1024, max_page_size=4 * 1024,
-                                transport=AiohttpTestTransport())
-        await self._setup(bsc)
-        bsc.key_encryption_key = KeyWrapper('key1')
-        bsc.require_encryption = True
+        await self._setup(storage_account.name, storage_account_key)
+        self.bsc.key_encryption_key = KeyWrapper('key1')
+        self.bsc.require_encryption = True
         content = self.get_random_bytes(
             self.config.max_single_put_size + self.config.max_block_size)
         blob_name = self._get_blob_reference(BlobType.BlockBlob)
-        blob = bsc.get_blob_client(self.container_name, blob_name)
+        blob = self.bsc.get_blob_client(self.container_name, blob_name)
 
         # Act
         await blob.upload_blob(content, max_concurrency=3)
@@ -390,15 +350,12 @@
         if not self.is_live:
             pytest.skip("live only")
 
-        bsc = BlobServiceClient(self._account_url(storage_account.name), credential=storage_account_key,
-                                max_single_put_size=32 * 1024, max_block_size=4 * 1024, max_page_size=4 * 1024,
-                                transport=AiohttpTestTransport())
-        await self._setup(bsc)
-        bsc.key_encryption_key = KeyWrapper('key1')
-        bsc.require_encryption = True
+        await self._setup(storage_account.name, storage_account_key)
+        self.bsc.key_encryption_key = KeyWrapper('key1')
+        self.bsc.require_encryption = True
         content = urandom(self.config.max_single_put_size + 1)
         blob_name = self._get_blob_reference(BlobType.BlockBlob)
-        blob = bsc.get_blob_client(self.container_name, blob_name)
+        blob = self.bsc.get_blob_client(self.container_name, blob_name)
 
         # Act
         await blob.upload_blob(content, max_concurrency=3)
@@ -415,15 +372,12 @@
         if not self.is_live:
             pytest.skip("live only")
 
-        bsc = BlobServiceClient(self._account_url(storage_account.name), credential=storage_account_key,
-                                max_single_put_size=32 * 1024, max_block_size=4 * 1024, max_page_size=4 * 1024,
-                                transport=AiohttpTestTransport())
-        await self._setup(bsc)
-        bsc.key_encryption_key = KeyWrapper('key1')
-        bsc.require_encryption = True
+        await self._setup(storage_account.name, storage_account_key)
+        self.bsc.key_encryption_key = KeyWrapper('key1')
+        self.bsc.require_encryption = True
         content = self.get_random_bytes(self.config.max_single_put_size * 2)
         blob_name = self._get_blob_reference(BlobType.BlockBlob)
-        blob = bsc.get_blob_client(self.container_name, blob_name)
+        blob = self.bsc.get_blob_client(self.container_name, blob_name)
 
         # Act
         await blob.upload_blob(
@@ -439,15 +393,12 @@
     @AsyncBlobTestCase.await_prepared_test
     async def test_put_block_blob_single_shot_async(self, resource_group, location, storage_account,
                                                     storage_account_key):
-        bsc = BlobServiceClient(self._account_url(storage_account.name), credential=storage_account_key,
-                                max_single_put_size=32 * 1024, max_block_size=4 * 1024, max_page_size=4 * 1024,
-                                transport=AiohttpTestTransport())
-        await self._setup(bsc)
-        bsc.key_encryption_key = KeyWrapper('key1')
-        bsc.require_encryption = True
+        await self._setup(storage_account.name, storage_account_key)
+        self.bsc.key_encryption_key = KeyWrapper('key1')
+        self.bsc.require_encryption = True
         content = b'small'
         blob_name = self._get_blob_reference(BlobType.BlockBlob)
-        blob = bsc.get_blob_client(self.container_name, blob_name)
+        blob = self.bsc.get_blob_client(self.container_name, blob_name)
 
         # Act
         await blob.upload_blob(content)
@@ -459,18 +410,15 @@
     @GlobalStorageAccountPreparer()
     @AsyncBlobTestCase.await_prepared_test
     async def test_put_blob_range_async(self, resource_group, location, storage_account, storage_account_key):
-        bsc = BlobServiceClient(self._account_url(storage_account.name), credential=storage_account_key,
-                                max_single_put_size=32 * 1024, max_block_size=4 * 1024, max_page_size=4 * 1024,
-                                transport=AiohttpTestTransport())
-        await self._setup(bsc)
-        bsc.require_encryption = True
-        bsc.key_encryption_key = KeyWrapper('key1')
+        await self._setup(storage_account.name, storage_account_key)
+        self.bsc.require_encryption = True
+        self.bsc.key_encryption_key = KeyWrapper('key1')
         content = b'Random repeats' * self.config.max_single_put_size * 5
 
         # All page blob uploads call _upload_chunks, so this will test the ability
         # of that function to handle ranges even though it's a small blob
         blob_name = self._get_blob_reference(BlobType.BlockBlob)
-        blob = bsc.get_blob_client(self.container_name, blob_name)
+        blob = self.bsc.get_blob_client(self.container_name, blob_name)
 
         # Act
         await blob.upload_blob(
@@ -485,15 +433,12 @@
     @GlobalStorageAccountPreparer()
     @AsyncBlobTestCase.await_prepared_test
     async def test_put_blob_empty_async(self, resource_group, location, storage_account, storage_account_key):
-        bsc = BlobServiceClient(self._account_url(storage_account.name), credential=storage_account_key,
-                                max_single_put_size=32 * 1024, max_block_size=4 * 1024, max_page_size=4 * 1024,
-                                transport=AiohttpTestTransport())
-        await self._setup(bsc)
-        bsc.key_encryption_key = KeyWrapper('key1')
-        bsc.require_encryption = True
+        await self._setup(storage_account.name, storage_account_key)
+        self.bsc.key_encryption_key = KeyWrapper('key1')
+        self.bsc.require_encryption = True
         content = b''
         blob_name = self._get_blob_reference(BlobType.BlockBlob)
-        blob = bsc.get_blob_client(self.container_name, blob_name)
+        blob = self.bsc.get_blob_client(self.container_name, blob_name)
 
         # Act
         await blob.upload_blob(content)
@@ -506,15 +451,12 @@
     @AsyncBlobTestCase.await_prepared_test
     async def test_put_blob_serial_upload_chunking_async(self, resource_group, location, storage_account,
                                                          storage_account_key):
-        bsc = BlobServiceClient(self._account_url(storage_account.name), credential=storage_account_key,
-                                max_single_put_size=32 * 1024, max_block_size=4 * 1024, max_page_size=4 * 1024,
-                                transport=AiohttpTestTransport())
-        await self._setup(bsc)
-        bsc.key_encryption_key = KeyWrapper('key1')
-        bsc.require_encryption = True
+        await self._setup(storage_account.name, storage_account_key)
+        self.bsc.key_encryption_key = KeyWrapper('key1')
+        self.bsc.require_encryption = True
         content = self.get_random_bytes(self.config.max_single_put_size + 1)
         blob_name = self._get_blob_reference(BlobType.BlockBlob)
-        blob = bsc.get_blob_client(self.container_name, blob_name)
+        blob = self.bsc.get_blob_client(self.container_name, blob_name)
 
         # Act
         await blob.upload_blob(content, max_concurrency=1)
@@ -527,15 +469,12 @@
     @AsyncBlobTestCase.await_prepared_test
     async def test_get_blob_range_beginning_to_middle_async(self, resource_group, location, storage_account,
                                                             storage_account_key):
-        bsc = BlobServiceClient(self._account_url(storage_account.name), credential=storage_account_key,
-                                max_single_put_size=32 * 1024, max_block_size=4 * 1024, max_page_size=4 * 1024,
-                                transport=AiohttpTestTransport())
-        await self._setup(bsc)
-        bsc.key_encryption_key = KeyWrapper('key1')
-        bsc.require_encryption = True
+        await self._setup(storage_account.name, storage_account_key)
+        self.bsc.key_encryption_key = KeyWrapper('key1')
+        self.bsc.require_encryption = True
         content = self.get_random_bytes(128)
         blob_name = self._get_blob_reference(BlobType.BlockBlob)
-        blob = bsc.get_blob_client(self.container_name, blob_name)
+        blob = self.bsc.get_blob_client(self.container_name, blob_name)
 
         # Act
         await blob.upload_blob(content, max_concurrency=1)
@@ -548,15 +487,12 @@
     @AsyncBlobTestCase.await_prepared_test
     async def test_get_blob_range_middle_to_end_async(self, resource_group, location, storage_account,
                                                       storage_account_key):
-        bsc = BlobServiceClient(self._account_url(storage_account.name), credential=storage_account_key,
-                                max_single_put_size=32 * 1024, max_block_size=4 * 1024, max_page_size=4 * 1024,
-                                transport=AiohttpTestTransport())
-        await self._setup(bsc)
-        bsc.key_encryption_key = KeyWrapper('key1')
-        bsc.require_encryption = True
+        await self._setup(storage_account.name, storage_account_key)
+        self.bsc.key_encryption_key = KeyWrapper('key1')
+        self.bsc.require_encryption = True
         content = self.get_random_bytes(128)
         blob_name = self._get_blob_reference(BlobType.BlockBlob)
-        blob = bsc.get_blob_client(self.container_name, blob_name)
+        blob = self.bsc.get_blob_client(self.container_name, blob_name)
 
         # Act
         await blob.upload_blob(content, max_concurrency=1)
@@ -571,15 +507,12 @@
     @AsyncBlobTestCase.await_prepared_test
     async def test_get_blob_range_middle_to_middle_async(self, resource_group, location, storage_account,
                                                          storage_account_key):
-        bsc = BlobServiceClient(self._account_url(storage_account.name), credential=storage_account_key,
-                                max_single_put_size=32 * 1024, max_block_size=4 * 1024, max_page_size=4 * 1024,
-                                transport=AiohttpTestTransport())
-        await self._setup(bsc)
-        bsc.key_encryption_key = KeyWrapper('key1')
-        bsc.require_encryption = True
+        await self._setup(storage_account.name, storage_account_key)
+        self.bsc.key_encryption_key = KeyWrapper('key1')
+        self.bsc.require_encryption = True
         content = self.get_random_bytes(128)
         blob_name = self._get_blob_reference(BlobType.BlockBlob)
-        blob = bsc.get_blob_client(self.container_name, blob_name)
+        blob = self.bsc.get_blob_client(self.container_name, blob_name)
 
         # Act
         await blob.upload_blob(content)
@@ -592,15 +525,12 @@
     @AsyncBlobTestCase.await_prepared_test
     async def test_get_blob_range_aligns_on_16_byte_block_async(self, resource_group, location, storage_account,
                                                                 storage_account_key):
-        bsc = BlobServiceClient(self._account_url(storage_account.name), credential=storage_account_key,
-                                max_single_put_size=32 * 1024, max_block_size=4 * 1024, max_page_size=4 * 1024,
-                                transport=AiohttpTestTransport())
-        await self._setup(bsc)
-        bsc.key_encryption_key = KeyWrapper('key1')
-        bsc.require_encryption = True
+        await self._setup(storage_account.name, storage_account_key)
+        self.bsc.key_encryption_key = KeyWrapper('key1')
+        self.bsc.require_encryption = True
         content = self.get_random_bytes(128)
         blob_name = self._get_blob_reference(BlobType.BlockBlob)
-        blob = bsc.get_blob_client(self.container_name, blob_name)
+        blob = self.bsc.get_blob_client(self.container_name, blob_name)
 
         # Act
         await blob.upload_blob(content)
@@ -613,15 +543,12 @@
     @AsyncBlobTestCase.await_prepared_test
     async def test_get_blob_range_expnded_to_begin_bloc_align_async(self, resource_group, location,
                                                                           storage_account, storage_account_key):
-        bsc = BlobServiceClient(self._account_url(storage_account.name), credential=storage_account_key,
-                                max_single_put_size=32 * 1024, max_block_size=4 * 1024, max_page_size=4 * 1024,
-                                transport=AiohttpTestTransport())
-        await self._setup(bsc)
-        bsc.key_encryption_key = KeyWrapper('key1')
-        bsc.require_encryption = True
+        await self._setup(storage_account.name, storage_account_key)
+        self.bsc.key_encryption_key = KeyWrapper('key1')
+        self.bsc.require_encryption = True
         content = self.get_random_bytes(128)
         blob_name = self._get_blob_reference(BlobType.BlockBlob)
-        blob = bsc.get_blob_client(self.container_name, blob_name)
+        blob = self.bsc.get_blob_client(self.container_name, blob_name)
 
         # Act
         await blob.upload_blob(content)
@@ -634,15 +561,12 @@
     @AsyncBlobTestCase.await_prepared_test
     async def test_get_blob_range_expanded_to_beginning_iv_async(self, resource_group, location, storage_account,
                                                                  storage_account_key):
-        bsc = BlobServiceClient(self._account_url(storage_account.name), credential=storage_account_key,
-                                max_single_put_size=32 * 1024, max_block_size=4 * 1024, max_page_size=4 * 1024,
-                                transport=AiohttpTestTransport())
-        await self._setup(bsc)
-        bsc.key_encryption_key = KeyWrapper('key1')
-        bsc.require_encryption = True
+        await self._setup(storage_account.name, storage_account_key)
+        self.bsc.key_encryption_key = KeyWrapper('key1')
+        self.bsc.require_encryption = True
         content = self.get_random_bytes(128)
         blob_name = self._get_blob_reference(BlobType.BlockBlob)
-        blob = bsc.get_blob_client(self.container_name, blob_name)
+        blob = self.bsc.get_blob_client(self.container_name, blob_name)
 
         # Act
         await blob.upload_blob(content)
@@ -654,17 +578,14 @@
     @GlobalStorageAccountPreparer()
     @AsyncBlobTestCase.await_prepared_test
     async def test_put_blob_strict_mode_async(self, resource_group, location, storage_account, storage_account_key):
-        bsc = BlobServiceClient(self._account_url(storage_account.name), credential=storage_account_key,
-                                max_single_put_size=32 * 1024, max_block_size=4 * 1024, max_page_size=4 * 1024,
-                                transport=AiohttpTestTransport())
-        await self._setup(bsc)
-        bsc.require_encryption = True
+        await self._setup(storage_account.name, storage_account_key)
+        self.bsc.require_encryption = True
         content = urandom(512)
 
         # Assert
         for service in self.blob_types:
             blob_name = self._get_blob_reference(service)
-            blob = bsc.get_blob_client(self.container_name, blob_name)
+            blob = self.bsc.get_blob_client(self.container_name, blob_name)
 
             with self.assertRaises(ValueError):
                 await blob.upload_blob(content, blob_type=service)
@@ -688,13 +609,10 @@
     @AsyncBlobTestCase.await_prepared_test
     async def test_get_blob_strict_mode_no_policy_async(self, resource_group, location, storage_account,
                                                         storage_account_key):
-        bsc = BlobServiceClient(self._account_url(storage_account.name), credential=storage_account_key,
-                                max_single_put_size=32 * 1024, max_block_size=4 * 1024, max_page_size=4 * 1024,
-                                transport=AiohttpTestTransport())
-        await self._setup(bsc)
-        bsc.require_encryption = True
-        bsc.key_encryption_key = KeyWrapper('key1')
-        blob = await self._create_small_blob(BlobType.BlockBlob, bsc)
+        await self._setup(storage_account.name, storage_account_key)
+        self.bsc.require_encryption = True
+        self.bsc.key_encryption_key = KeyWrapper('key1')
+        blob = await self._create_small_blob(BlobType.BlockBlob)
 
         # Act
         blob.key_encryption_key = None
@@ -707,11 +625,8 @@
     @AsyncBlobTestCase.await_prepared_test
     async def test_get_blob_strict_mode_unencrypted_blob_async(self, resource_group, location, storage_account,
                                                                storage_account_key):
-        bsc = BlobServiceClient(self._account_url(storage_account.name), credential=storage_account_key,
-                                max_single_put_size=32 * 1024, max_block_size=4 * 1024, max_page_size=4 * 1024,
-                                transport=AiohttpTestTransport())
-        await self._setup(bsc)
-        blob = await self._create_small_blob(BlobType.BlockBlob, bsc)
+        await self._setup(storage_account.name, storage_account_key)
+        blob = await self._create_small_blob(BlobType.BlockBlob)
 
         # Act
         blob.require_encryption = True
@@ -725,13 +640,10 @@
     @AsyncBlobTestCase.await_prepared_test
     async def test_invalid_methods_fail_block_async(self, resource_group, location, storage_account,
                                                     storage_account_key):
-        bsc = BlobServiceClient(self._account_url(storage_account.name), credential=storage_account_key,
-                                max_single_put_size=32 * 1024, max_block_size=4 * 1024, max_page_size=4 * 1024,
-                                transport=AiohttpTestTransport())
-        await self._setup(bsc)
-        bsc.key_encryption_key = KeyWrapper('key1')
-        blob_name = self._get_blob_reference(BlobType.BlockBlob)
-        blob = bsc.get_blob_client(self.container_name, blob_name)
+        await self._setup(storage_account.name, storage_account_key)
+        self.bsc.key_encryption_key = KeyWrapper('key1')
+        blob_name = self._get_blob_reference(BlobType.BlockBlob)
+        blob = self.bsc.get_blob_client(self.container_name, blob_name)
 
         # Assert
         with self.assertRaises(ValueError) as e:
@@ -746,13 +658,10 @@
     @AsyncBlobTestCase.await_prepared_test
     async def test_invalid_methods_fail_append_async(self, resource_group, location, storage_account,
                                                      storage_account_key):
-        bsc = BlobServiceClient(self._account_url(storage_account.name), credential=storage_account_key,
-                                max_single_put_size=32 * 1024, max_block_size=4 * 1024, max_page_size=4 * 1024,
-                                transport=AiohttpTestTransport())
-        await self._setup(bsc)
-        bsc.key_encryption_key = KeyWrapper('key1')
+        await self._setup(storage_account.name, storage_account_key)
+        self.bsc.key_encryption_key = KeyWrapper('key1')
         blob_name = self._get_blob_reference(BlobType.AppendBlob)
-        blob = bsc.get_blob_client(self.container_name, blob_name)
+        blob = self.bsc.get_blob_client(self.container_name, blob_name)
 
         # Assert
         with self.assertRaises(ValueError) as e:
@@ -772,13 +681,10 @@
     @AsyncBlobTestCase.await_prepared_test
     async def test_invalid_methods_fail_page_async(self, resource_group, location, storage_account,
                                                    storage_account_key):
-        bsc = BlobServiceClient(self._account_url(storage_account.name), credential=storage_account_key,
-                                max_single_put_size=32 * 1024, max_block_size=4 * 1024, max_page_size=4 * 1024,
-                                transport=AiohttpTestTransport())
-        await self._setup(bsc)
-        bsc.key_encryption_key = KeyWrapper('key1')
+        await self._setup(storage_account.name, storage_account_key)
+        self.bsc.key_encryption_key = KeyWrapper('key1')
         blob_name = self._get_blob_reference(BlobType.PageBlob)
-        blob = bsc.get_blob_client(self.container_name, blob_name)
+        blob = self.bsc.get_blob_client(self.container_name, blob_name)
 
         # Assert
         with self.assertRaises(ValueError) as e:
@@ -792,14 +698,11 @@
     @GlobalStorageAccountPreparer()
     @AsyncBlobTestCase.await_prepared_test
     async def test_validate_encryption_async(self, resource_group, location, storage_account, storage_account_key):
-        bsc = BlobServiceClient(self._account_url(storage_account.name), credential=storage_account_key,
-                                max_single_put_size=32 * 1024, max_block_size=4 * 1024, max_page_size=4 * 1024,
-                                transport=AiohttpTestTransport())
-        await self._setup(bsc)
-        bsc.require_encryption = True
+        await self._setup(storage_account.name, storage_account_key)
+        self.bsc.require_encryption = True
         kek = KeyWrapper('key1')
-        bsc.key_encryption_key = kek
-        blob = await self._create_small_blob(BlobType.BlockBlob, bsc)
+        self.bsc.key_encryption_key = kek
+        blob = await self._create_small_blob(BlobType.BlockBlob)
 
         # Act
         blob.require_encryption = False
@@ -823,48 +726,42 @@
     @AsyncBlobTestCase.await_prepared_test
     async def test_create_block_blob_from_star_async(self, resource_group, location, storage_account,
                                                      storage_account_key):
-        bsc = BlobServiceClient(self._account_url(storage_account.name), credential=storage_account_key,
-                                max_single_put_size=32 * 1024, max_block_size=4 * 1024, max_page_size=4 * 1024,
-                                transport=AiohttpTestTransport())
-        await self._setup(bsc)
-        await self._create_blob_from_star(BlobType.BlockBlob, "blob1", self.bytes, self.bytes, bsc)
+        await self._setup(storage_account.name, storage_account_key)
+        await self._create_blob_from_star(BlobType.BlockBlob, "blob1", self.bytes, self.bytes)
 
         stream = BytesIO(self.bytes)
-        await self._create_blob_from_star(BlobType.BlockBlob, "blob2", self.bytes, stream, bsc)
+        await self._create_blob_from_star(BlobType.BlockBlob, "blob2", self.bytes, stream)
 
         file_name = 'block_star_async.temp.dat'
         with open(file_name, 'wb') as stream:
             stream.write(self.bytes)
         with open(file_name, 'rb') as stream:
-            await self._create_blob_from_star(BlobType.BlockBlob, "blob3", self.bytes, stream, bsc)
-
-        await self._create_blob_from_star(BlobType.BlockBlob, "blob4", b'To encrypt', 'To encrypt', bsc)
+            await self._create_blob_from_star(BlobType.BlockBlob, "blob3", self.bytes, stream)
+
+        await self._create_blob_from_star(BlobType.BlockBlob, "blob4", b'To encrypt', 'To encrypt')
         self._teardown(file_name)
 
     @GlobalStorageAccountPreparer()
     @AsyncBlobTestCase.await_prepared_test
     async def test_create_page_blob_from_star_async(self, resource_group, location, storage_account,
                                                     storage_account_key):
-        bsc = BlobServiceClient(self._account_url(storage_account.name), credential=storage_account_key,
-                                max_single_put_size=32 * 1024, max_block_size=4 * 1024, max_page_size=4 * 1024,
-                                transport=AiohttpTestTransport())
-        await self._setup(bsc)
+        await self._setup(storage_account.name, storage_account_key)
         content = self.get_random_bytes(512)
-        await self._create_blob_from_star(BlobType.PageBlob, "blob1", content, content, bsc)
+        await self._create_blob_from_star(BlobType.PageBlob, "blob1", content, content)
 
         stream = BytesIO(content)
-        await self._create_blob_from_star(BlobType.PageBlob, "blob2", content, stream, bsc, length=512)
+        await self._create_blob_from_star(BlobType.PageBlob, "blob2", content, stream, length=512)
 
         file_name = 'page_star_async.temp.dat'
         with open(file_name, 'wb') as stream:
             stream.write(content)
 
         with open(file_name, 'rb') as stream:
-            await self._create_blob_from_star(BlobType.PageBlob, "blob3", content, stream, bsc)
+            await self._create_blob_from_star(BlobType.PageBlob, "blob3", content, stream)
         self._teardown(file_name)
 
-    async def _create_blob_from_star(self, blob_type, blob_name, content, data, bsc, **kwargs):
-        blob = bsc.get_blob_client(self.container_name, blob_name)
+    async def _create_blob_from_star(self, blob_type, blob_name, content, data, **kwargs):
+        blob = self.bsc.get_blob_client(self.container_name, blob_name)
         blob.key_encryption_key = KeyWrapper('key1')
         blob.require_encryption = True
         await blob.upload_blob(data, blob_type=blob_type, **kwargs)
@@ -875,13 +772,10 @@
     @GlobalStorageAccountPreparer()
     @AsyncBlobTestCase.await_prepared_test
     async def test_get_blob_to_star_async(self, resource_group, location, storage_account, storage_account_key):
-        bsc = BlobServiceClient(self._account_url(storage_account.name), credential=storage_account_key,
-                                max_single_put_size=32 * 1024, max_block_size=4 * 1024, max_page_size=4 * 1024,
-                                transport=AiohttpTestTransport())
-        await self._setup(bsc)
-        bsc.require_encryption = True
-        bsc.key_encryption_key = KeyWrapper('key1')
-        blob = await self._create_small_blob(BlobType.BlockBlob, bsc)
+        await self._setup(storage_account.name, storage_account_key)
+        self.bsc.require_encryption = True
+        self.bsc.key_encryption_key = KeyWrapper('key1')
+        blob = await self._create_small_blob(BlobType.BlockBlob)
 
         # Act
         content = await blob.download_blob()
