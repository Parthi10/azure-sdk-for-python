# -------------------------------------------------------------------------
# Copyright (c) Microsoft Corporation. All rights reserved.
# Licensed under the MIT License. See License.txt in the project root for
# license information.
# --------------------------------------------------------------------------
import unittest
import pytest
import asyncio

from azure.core.exceptions import (
    HttpResponseError,
    ResourceExistsError,
    ServiceResponseError,
    ClientAuthenticationError
)
from azure.core.pipeline.transport import (
    AioHttpTransport
)

from azure.core.pipeline.transport import AioHttpTransport
from multidict import CIMultiDict, CIMultiDictProxy

from azure.storage.blob.aio import (
    BlobServiceClient,
    ContainerClient,
    BlobClient,
    LocationMode,
    LinearRetry,
    ExponentialRetry,
)

from testcase import (
    ResponseCallback,
    RetryCounter,
)
from devtools_testutils import ResourceGroupPreparer, StorageAccountPreparer
from asyncblobtestcase import (
    AsyncBlobTestCase,
)


class AiohttpTestTransport(AioHttpTransport):
    """Workaround to vcrpy bug: https://github.com/kevin1024/vcrpy/pull/461
    """
    async def send(self, request, **config):
        response = await super(AiohttpTestTransport, self).send(request, **config)
        if not isinstance(response.headers, CIMultiDictProxy):
            response.headers = CIMultiDictProxy(CIMultiDict(response.internal_response.headers))
            response.content_type = response.headers.get("content-type")
        return response


# --Test Class -----------------------------------------------------------------
class StorageRetryTestAsync(AsyncBlobTestCase):
    # --Test Cases --------------------------------------------
    @ResourceGroupPreparer()
    @StorageAccountPreparer(name_prefix='pyacrstorage')
    @AsyncBlobTestCase.await_prepared_test
    async def test_retry_on_server_error_async(self, resource_group, location, storage_account, storage_account_key):
        # Arrange
        container_name = self.get_resource_name('utcontainer')
        service = self._create_storage_service(BlobServiceClient, storage_account, storage_account_key, transport=AiohttpTestTransport())

        # Force the create call to 'timeout' with a 408
        callback = ResponseCallback(status=201, new_status=500).override_status

        # Act
        try:
            # The initial create will return 201, but we overwrite it and retry.
            # The retry will then get a 409 and return false.
            with self.assertRaises(ResourceExistsError):
                await service.create_container(container_name, raw_response_hook=callback)
        finally:
            await service.delete_container(container_name)

        # Assert

    @ResourceGroupPreparer()
    @StorageAccountPreparer(name_prefix='pyacrstorage')
    @AsyncBlobTestCase.await_prepared_test
    async def test_retry_on_timeout_async(self, resource_group, location, storage_account, storage_account_key):
        # Arrange
        container_name = self.get_resource_name('utcontainer')
        retry = ExponentialRetry(initial_backoff=1, increment_base=2)
        service = self._create_storage_service(
            BlobServiceClient, storage_account, storage_account_key, retry_policy=retry, transport=AiohttpTestTransport())

        callback = ResponseCallback(status=201, new_status=408).override_status

        # Act
        try:
            # The initial create will return 201, but we overwrite it and retry.
            # The retry will then get a 409 and return false.
            with self.assertRaises(ResourceExistsError):
                await service.create_container(container_name, raw_response_hook=callback)
        finally:
            await service.delete_container(container_name)

        # Assert

    @ResourceGroupPreparer()
    @StorageAccountPreparer(name_prefix='pyacrstorage')
    @AsyncBlobTestCase.await_prepared_test
    async def test_retry_callback_and_retry_context_async(self, resource_group, location, storage_account, storage_account_key):
        # Arrange
        container_name = self.get_resource_name('utcontainer')
        retry = LinearRetry(backoff=1)
        service = self._create_storage_service(
            BlobServiceClient, storage_account, storage_account_key, retry_policy=retry, transport=AiohttpTestTransport())

        # Force the create call to 'timeout' with a 408
        callback = ResponseCallback(status=201, new_status=408).override_status

        def assert_exception_is_present_on_retry_context(**kwargs):
            self.assertIsNotNone(kwargs.get('response'))
            self.assertEqual(kwargs['response'].status_code, 408)


        # Act
        try:
            # The initial create will return 201, but we overwrite it and retry.
            # The retry will then get a 409 and return false.
            with self.assertRaises(ResourceExistsError):
                await service.create_container(
                    container_name, raw_response_hook=callback,
                    retry_hook=assert_exception_is_present_on_retry_context)
        finally:
            await service.delete_container(container_name)

    @ResourceGroupPreparer()
    @StorageAccountPreparer(name_prefix='pyacrstorage')
    @AsyncBlobTestCase.await_prepared_test
    async def test_retry_on_socket_timeout_async(self, resource_group, location, storage_account, storage_account_key):
        if not self.is_live:
            return
        # Arrange
        container_name = self.get_resource_name('utcontainer')
        retry = LinearRetry(backoff=1)

        # make the connect timeout reasonable, but packet timeout truly small, to make sure the request always times out
        socket_timeout = 0.000000000001
        service = self._create_storage_service(
            BlobServiceClient, storage_account, storage_account_key, retry_policy=retry, connection_timeout=socket_timeout, transport=AiohttpTestTransport())

        assert service._client._client._pipeline._transport.connection_config.timeout == socket_timeout

        # Act
        try:
            with self.assertRaises(ServiceResponseError) as error:
                await service.create_container(container_name)
            # Assert
            # This call should succeed on the server side, but fail on the client side due to socket timeout
            self.assertTrue('read timeout' in str(error.exception), 'Expected socket timeout but got different exception.')

        finally:
            # we must make the timeout normal again to let the delete operation succeed
            try:
                await service.delete_container(container_name, connection_timeout=11)
            except:
                pass

    @ResourceGroupPreparer()
    @StorageAccountPreparer(name_prefix='pyacrstorage')
    @AsyncBlobTestCase.await_prepared_test
    async def test_no_retry_async(self, resource_group, location, storage_account, storage_account_key):
        # Arrange
        container_name = self.get_resource_name('utcontainer')
        service = self._create_storage_service(
<<<<<<< HEAD
            BlobServiceClient, storage_account, storage_account_key, retry_policy=NoRetry(), transport=AiohttpTestTransport())
=======
            BlobServiceClient, self.settings, retry_total=0, transport=AiohttpTestTransport())
>>>>>>> bf921ad4


        # Force the create call to 'timeout' with a 408
        callback = ResponseCallback(status=201, new_status=408).override_status

        # Act
        try:
            with self.assertRaises(HttpResponseError) as error:
                await service.create_container(container_name, raw_response_hook=callback)
            self.assertEqual(error.exception.response.status_code, 408)
            self.assertEqual(error.exception.reason, 'Created')

        finally:
            await service.delete_container(container_name)

    @ResourceGroupPreparer()
    @StorageAccountPreparer(name_prefix='pyacrstorage')
    @AsyncBlobTestCase.await_prepared_test
    async def test_linear_retry_async(self, resource_group, location, storage_account, storage_account_key):
        # Arrange
        container_name = self.get_resource_name('utcontainer')
        retry = LinearRetry(backoff=1)
        service = self._create_storage_service(
            BlobServiceClient, storage_account, storage_account_key, retry_policy=retry, transport=AiohttpTestTransport())

        # Force the create call to 'timeout' with a 408
        callback = ResponseCallback(status=201, new_status=408).override_status

        # Act
        try:
            # The initial create will return 201, but we overwrite it and retry.
            # The retry will then get a 409 and return false.
            with self.assertRaises(ResourceExistsError):
                await service.create_container(container_name, raw_response_hook=callback)
        finally:
            await service.delete_container(container_name)

        # Assert

    @ResourceGroupPreparer()
    @StorageAccountPreparer(name_prefix='pyacrstorage')
    @AsyncBlobTestCase.await_prepared_test
    async def test_exponential_retry_async(self, resource_group, location, storage_account, storage_account_key):
        # Arrange
        container_name = self.get_resource_name('utcontainer')
        retry = ExponentialRetry(initial_backoff=1, increment_base=3, retry_total=3)
        service = self._create_storage_service(
            BlobServiceClient, storage_account, storage_account_key, retry_policy=retry, transport=AiohttpTestTransport())

        try:
            container = await service.create_container(container_name)

            # Force the create call to 'timeout' with a 408
            callback = ResponseCallback(status=200, new_status=408)

            # Act
            with self.assertRaises(HttpResponseError):
                await container.get_container_properties(raw_response_hook=callback.override_status)

            # Assert the response was called the right number of times (1 initial request + 3 retries)
            self.assertEqual(callback.count, 1+3)
        finally:
            # Clean up
            await service.delete_container(container_name)

    @ResourceGroupPreparer()
    @StorageAccountPreparer(name_prefix='pyacrstorage')
    def test_exponential_retry_interval_async(self, resource_group, location, storage_account, storage_account_key):
        # Arrange
        retry_policy = ExponentialRetry(initial_backoff=1, increment_base=3, random_jitter_range=3)
        context_stub = {}

        for i in range(10):
            # Act
            context_stub['count'] = 0
            backoff = retry_policy.get_backoff_time(context_stub)

            # Assert backoff interval is within +/- 3 of 1
            self.assertTrue(0 <= backoff <= 4)

            # Act
            context_stub['count'] = 1
            backoff = retry_policy.get_backoff_time(context_stub)

            # Assert backoff interval is within +/- 3 of 4(1+3^1)
            self.assertTrue(1 <= backoff <= 7)

            # Act
            context_stub['count'] = 2
            backoff = retry_policy.get_backoff_time(context_stub)

            # Assert backoff interval is within +/- 3 of 10(1+3^2)
            self.assertTrue(7 <= backoff <= 13)

            # Act
            context_stub['count'] = 3
            backoff = retry_policy.get_backoff_time(context_stub)

            # Assert backoff interval is within +/- 3 of 28(1+3^3)
            self.assertTrue(25 <= backoff <= 31)

    @ResourceGroupPreparer()
    @StorageAccountPreparer(name_prefix='pyacrstorage')
    def test_linear_retry_interval_async(self, resource_group, location, storage_account, storage_account_key):
        # Arrange
        context_stub = {}

        for i in range(10):
            # Act
            retry_policy = LinearRetry(backoff=1, random_jitter_range=3)
            backoff = retry_policy.get_backoff_time(context_stub)

            # Assert backoff interval is within +/- 3 of 1
            self.assertTrue(0 <= backoff <= 4)

            # Act
            retry_policy = LinearRetry(backoff=5, random_jitter_range=3)
            backoff = retry_policy.get_backoff_time(context_stub)

            # Assert backoff interval is within +/- 3 of 5
            self.assertTrue(2 <= backoff <= 8)

            # Act
            retry_policy = LinearRetry(backoff=15, random_jitter_range=3)
            backoff = retry_policy.get_backoff_time(context_stub)

            # Assert backoff interval is within +/- 3 of 15
            self.assertTrue(12 <= backoff <= 18)

    @ResourceGroupPreparer()
    @StorageAccountPreparer(name_prefix='pyacrstorage')
    @AsyncBlobTestCase.await_prepared_test
    async def test_invalid_retry_async(self, resource_group, location, storage_account, storage_account_key):
        # Arrange
        container_name = self.get_resource_name('utcontainer')
        retry = ExponentialRetry(initial_backoff=1, increment_base=2)
        service = self._create_storage_service(
            BlobServiceClient, storage_account, storage_account_key, retry_policy=retry, transport=AiohttpTestTransport())

        # Force the create call to fail by pretending it's a teapot
        callback = ResponseCallback(status=201, new_status=418).override_status

        # Act
        try:
            with self.assertRaises(HttpResponseError) as error:
                await service.create_container(container_name, raw_response_hook=callback)
            self.assertEqual(error.exception.response.status_code, 418)
            self.assertEqual(error.exception.reason, 'Created')
        finally:
            await service.delete_container(container_name)

    @ResourceGroupPreparer()
    @StorageAccountPreparer(name_prefix='pyacrstorage')
    @AsyncBlobTestCase.await_prepared_test
    async def test_retry_with_deserialization_async(self, resource_group, location, storage_account, storage_account_key):
        # Arrange
        container_name = self.get_resource_name('retry')
        retry = ExponentialRetry(initial_backoff=1, increment_base=2)
        service = self._create_storage_service(
            BlobServiceClient, storage_account, storage_account_key, retry_policy=retry, transport=AiohttpTestTransport())

        try:
            created = await service.create_container(container_name)

            # Act
            callback = ResponseCallback(status=200, new_status=408).override_first_status
            containers = service.list_containers(name_starts_with='retry', raw_response_hook=callback)

            # Assert
            listed = []
            async for c in containers:
                listed.append(c)
            self.assertTrue(len(listed) >= 1)
        finally:
            await service.delete_container(container_name)

    @ResourceGroupPreparer()
    @StorageAccountPreparer(name_prefix='pyacrstorage', sku='Standard_GRS')
    @AsyncBlobTestCase.await_prepared_test
    async def test_retry_secondary_async(self, resource_group, location, storage_account, storage_account_key):
        """Secondary location test.

        This test is special, since in pratical term, we don't have time to wait
        for the georeplication to be done (can take a loooooong time).
        So for the purpose of this test, we fake a 408 on the primary request,
        and then we check we do a 408. AND DONE.
        It's not really perfect, since we didn't tested it would work on
        a real geo-location.

        Might be changed to live only as loooooong test with a polling on
        the current geo-replication status.
        """
        # Arrange
        # Fail the first request and set the retry policy to retry to secondary
        # The given test account must be GRS
        class MockTransport(AioHttpTransport):
            CALL_NUMBER = 1
            ENABLE = False
            async def send(self, request, **kwargs):
                if MockTransport.ENABLE:
                    if MockTransport.CALL_NUMBER == 2:
                        if request.method != 'PUT':
                            assert '-secondary' in request.url
                        # Here's our hack
                        # Replace with primary so the test works even
                        # if secondary is not ready
                        request.url = request.url.replace('-secondary', '')

                response = await super(MockTransport, self).send(request, **kwargs)

                if MockTransport.ENABLE:
                    assert response.status_code in [200, 201, 409]
                    if MockTransport.CALL_NUMBER == 1:
                        response.status_code = 408
                    elif MockTransport.CALL_NUMBER == 2:
                        if response.status_code == 409:  # We can't really retry on PUT
                            response.status_code = 201
                    else:
                        pytest.fail("This test is not supposed to do more calls")
                    MockTransport.CALL_NUMBER += 1
                return response

        retry = ExponentialRetry(retry_to_secondary=True, initial_backoff=1, increment_base=2)
        service = self._create_storage_service(
            BlobServiceClient, storage_account, storage_account_key, retry_policy=retry,
            transport=MockTransport())

        # Act
        MockTransport.ENABLE = True

        # Assert

        # Try put
        def put_retry_callback(retry_count=None, location_mode=None, **kwargs):
            # This call should be called once, with the decision to try secondary
            put_retry_callback.called = True
            if MockTransport.CALL_NUMBER == 1:
                self.assertEqual(LocationMode.PRIMARY, location_mode)
            elif MockTransport.CALL_NUMBER == 2:
                self.assertEqual(LocationMode.PRIMARY, location_mode)
            else:
                pytest.fail("This test is not supposed to retry more than once")
        put_retry_callback.called = False

        container = service.get_container_client('containername')
        created = await container.create_container(retry_hook=put_retry_callback)
        assert put_retry_callback.called

        def retry_callback(retry_count=None, location_mode=None, **kwargs):
            # This call should be called once, with the decision to try secondary
            retry_callback.called = True
            if MockTransport.CALL_NUMBER == 1:
                self.assertEqual(LocationMode.SECONDARY, location_mode)
            elif MockTransport.CALL_NUMBER == 2:
                self.assertEqual(LocationMode.SECONDARY, location_mode)
            else:
                pytest.fail("This test is not supposed to retry more than once")
        retry_callback.called = False

        # Try list
        MockTransport.CALL_NUMBER = 1
        retry_callback.called = False
        containers = service.list_containers(
            results_per_page=1, retry_hook=retry_callback)
        await containers.__anext__()
        assert retry_callback.called

        # Try get
        MockTransport.CALL_NUMBER = 1
        retry_callback.called = False
        await container.get_container_properties(retry_hook=retry_callback)
        assert retry_callback.called

    @ResourceGroupPreparer()
    @StorageAccountPreparer(name_prefix='pyacrstorage')
    @AsyncBlobTestCase.await_prepared_test
    async def test_invalid_account_key_async(self, resource_group, location, storage_account, storage_account_key):
        # Arrange
        container_name = self.get_resource_name('utcontainer')
        retry = ExponentialRetry(initial_backoff=1, increment_base=3, retry_total=3)
        service = self._create_storage_service(
            BlobServiceClient, storage_account, storage_account_key, retry_policy=retry, transport=AiohttpTestTransport())
        service.credential.account_name = "dummy_account_name"
        service.credential.account_key = "dummy_account_key"

        # Shorten retries and add counter
        retry_counter = RetryCounter()
        retry_callback = retry_counter.simple_count

        # Act
        with self.assertRaises(ClientAuthenticationError):
            await service.create_container(container_name, retry_callback=retry_callback)

        # Assert
        # No retry should be performed since the signing error is fatal
        self.assertEqual(retry_counter.count, 0)

# ------------------------------------------------------------------------------<|MERGE_RESOLUTION|>--- conflicted
+++ resolved
@@ -166,11 +166,7 @@
         # Arrange
         container_name = self.get_resource_name('utcontainer')
         service = self._create_storage_service(
-<<<<<<< HEAD
-            BlobServiceClient, storage_account, storage_account_key, retry_policy=NoRetry(), transport=AiohttpTestTransport())
-=======
-            BlobServiceClient, self.settings, retry_total=0, transport=AiohttpTestTransport())
->>>>>>> bf921ad4
+            BlobServiceClient, storage_account, storage_account_key, retry_total=0, transport=AiohttpTestTransport())
 
 
         # Force the create call to 'timeout' with a 408
