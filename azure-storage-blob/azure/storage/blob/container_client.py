--- conflicted
+++ resolved
@@ -235,15 +235,8 @@
             self, lease_break_period=None,  # type: Optional[int]
             if_modified_since=None,  # type: Optional[datetime]
             if_unmodified_since=None,  # type: Optional[datetime]
-<<<<<<< HEAD
-            timeout=None  # type: Optional[int]
-        ):
-=======
-            if_match=None,  # type: Optional[str]
-            if_none_match=None,  # type: Optional[str]
             timeout=None,  # type: Optional[int]
             **kwargs):
->>>>>>> a5aeedc1
         # type: (...) -> int
         """
         Break the lease, if the container has an active lease. Once a lease is
