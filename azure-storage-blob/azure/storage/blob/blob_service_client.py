# -------------------------------------------------------------------------
# Copyright (c) Microsoft Corporation. All rights reserved.
# Licensed under the MIT License. See License.txt in the project root for
# license information.
# --------------------------------------------------------------------------

import functools
from typing import (  # pylint: disable=unused-import
    Union, Optional, Any, Iterable, Dict, List,
    TYPE_CHECKING
)
try:
    from urllib.parse import urlparse
except ImportError:
    from urlparse import urlparse

from ._shared_access_signature import SharedAccessSignature
from .container_client import ContainerClient
from .blob_client import BlobClient
from .models import (
    ContainerProperties,
    StorageServiceProperties,
    ContainerPropertiesPaged
)
from ._generated.models import StorageErrorException
from .common import BlobType
from ._utils import (
    create_client,
    create_pipeline,
    create_configuration,
    get_access_conditions,
    process_storage_error,
    basic_error_map,
    return_response_headers,
    parse_connection_str
)

if TYPE_CHECKING:
    from datetime import datetime
    from azure.core import Configuration
    from azure.core.pipeline.transport import HttpTransport
    from azure.core.pipeline.policies import HTTPPolicy
    from .models import (
        AccountPermissions,
        ResourceTypes,
        BlobProperties,
        SnapshotProperties,
        Logging,
        Metrics,
        RetentionPolicy,
        StaticWebsite,
        CorsRule
    )


class BlobServiceClient(object):

    def __init__(
            self, url,  # type: str
            credentials=None,  # type: Optional[HTTPPolicy]
            configuration=None, # type: Optional[Configuration]
            **kwargs  # type: Any
        ):
        # type: (...) -> None
        parsed_url = urlparse(url)
        self.scheme = parsed_url.scheme
        self.account = parsed_url.hostname.split(".blob.core.")[0]
        self.credentials = credentials
        self.url = url if not parsed_url.path else "{}://{}".format(
            self.scheme,
            parsed_url.hostname
        )
        self._config, self._pipeline = create_pipeline(configuration, credentials, **kwargs)
        self._client = create_client(url, self._pipeline)

    @classmethod
    def from_connection_string(
            cls, conn_str,  # type: str
            credentials=None,  # type: Optional[HTTPPolicy]
            configuration=None, # type: Optional[Configuration]
            **kwargs  # type: Any
        ):
        """
        Create BlobServiceClient from a Connection String.

        :param str conn_str: A connection string to an Azure Storage account.
        :param credentials: Optional credentials object to override the SAS key as provided
         in the connection string.
        :param configuration: Optional pipeline configuration settings.
        :type configuration: ~azure.core.configuration.Configuration
        """
        account_url, creds = parse_connection_str(conn_str, credentials)
        return cls(account_url, credentials=creds, configuration=configuration, **kwargs)

    @staticmethod
    def create_configuration(**kwargs):
        # type: (**Any) -> Configuration
        """
        Get an HTTP Pipeline Configuration with all default policies for the Blob
        Storage service.

        :rtype: ~azure.core.configuration.Configuration
        """
        return create_configuration(**kwargs)

    def make_url(self, protocol=None, sas_token=None):
        # type: (Optional[str], Optional[str]) -> str
        """
        Creates the url to access this account.

        :param str protocol:
            Protocol to use: 'http' or 'https'. If not specified, uses the
            protocol specified in the URL when the client was created..
        :param str sas_token:
            Shared access signature token created with
            generate_shared_access_signature.
        :return: blob access URL.
        :rtype: str
        """
        parsed_url = urlparse(self.url)
<<<<<<< HEAD
        new_scheme = protocol or self.scheme
        query = []
        if sas_token:
            query.append(sas_token)
        new_url = "{}://{}".format(
            new_scheme,
            parsed_url.netloc)
        if query:
            new_url += "?{}".format('&'.join(query))
=======
        new_scheme = protocol or parsed_url.scheme
        new_url = "{}://{}{}".format(
            new_scheme,
            parsed_url.netloc,
            parsed_url.path)
        if sas_token:
            new_url += "?{}".format(sas_token)
>>>>>>> 2de36135
        return new_url

    def generate_shared_access_signature(
            self, resource_types,  # type: Union[ResourceTypes, str]
            permission,  # type: Union[AccountPermissions, str]
            expiry,  # type: Optional[Union[datetime, str]]
            start=None,  # type: Optional[Union[datetime, str]]
            ip=None,  # type: Optional[str]
            protocol=None  # type: Optional[str]
        ):
        '''
        Generates a shared access signature for the blob service.
        Use the returned signature with the sas_token parameter of any BlobService.
        :param ResourceTypes resource_types:
            Specifies the resource types that are accessible with the account SAS.
        :param AccountPermissions permission:
            The permissions associated with the shared access signature. The
            user is restricted to operations allowed by the permissions.
            Required unless an id is given referencing a stored access policy
            which contains this field. This field must be omitted if it has been
            specified in an associated stored access policy.
        :param expiry:
            The time at which the shared access signature becomes invalid.
            Required unless an id is given referencing a stored access policy
            which contains this field. This field must be omitted if it has
            been specified in an associated stored access policy. Azure will always
            convert values to UTC. If a date is passed in without timezone info, it
            is assumed to be UTC.
        :type expiry: datetime or str
        :param start:
            The time at which the shared access signature becomes valid. If
            omitted, start time for this call is assumed to be the time when the
            storage service receives the request. Azure will always convert values
            to UTC. If a date is passed in without timezone info, it is assumed to
            be UTC.
        :type start: datetime or str
        :param str ip:
            Specifies an IP address or a range of IP addresses from which to accept requests.
            If the IP address from which the request originates does not match the IP address
            or address range specified on the SAS token, the request is not authenticated.
            For example, specifying sip=168.1.5.65 or sip=168.1.5.60-168.1.5.70 on the SAS
            restricts the request to those IP addresses.
        :param str protocol:
            Specifies the protocol permitted for a request made. The default value
            is https,http. See :class:`~azure.storage.common.models.Protocol` for possible values.
        :return: A Shared Access Signature (sas) token.
        :rtype: str
        '''
        if not hasattr(self.credentials, 'account_key') and not self.credentials.account_key:
            raise ValueError("No account SAS key available.")

        sas = SharedAccessSignature(self.account, self.credentials.account_key)
        return sas.generate_account(resource_types, permission,
                                    expiry, start=start, ip=ip, protocol=protocol)

    def get_account_information(self, timeout=None):
        # type: (Optional[int]) -> Dict[str, str]
        """
        Gets information related to the storage account.
        The information can also be retrieved if the user has a SAS to a container or blob.

        :returns: A dict of account information (SKU and account type).
        :rtype: dict(str, str)
        """
        response = self._client.service.get_account_info(cls=return_response_headers)
        return {
            'SKU': response.get('x-ms-sku-name'),
            'AccountType': response.get('x-ms-account-kind')
        }

    def get_service_stats(self, timeout=None, **kwargs):
        # type: (Optional[int], **Any) -> Dict[str, Any]
        """
        Retrieves statistics related to replication for the Blob service. It is
        only available when read-access geo-redundant replication is enabled for
        the storage account.

        With geo-redundant replication, Azure Storage maintains your data durable
        in two locations. In both locations, Azure Storage constantly maintains
        multiple healthy replicas of your data. The location where you read,
        create, update, or delete data is the primary storage account location.
        The primary location exists in the region you choose at the time you
        create an account via the Azure Management Azure classic portal, for
        example, North Central US. The location to which your data is replicated
        is the secondary location. The secondary location is automatically
        determined based on the location of the primary; it is in a second data
        center that resides in the same region as the primary location. Read-only
        access is available from the secondary location, if read-access geo-redundant
        replication is enabled for your storage account.

        :param int timeout:
            The timeout parameter is expressed in seconds.
        :return: The blob service stats.
        :rtype: ~azure.storage.blob._generated.models.StorageServiceStats
        """
        return self._client.service.get_statistics(timeout=timeout, secondary_storage=True, **kwargs)

    def get_service_properties(self, timeout=None, **kwargs):
        # type(Optional[int]) -> Dict[str, Any]
        """
        Gets the properties of a storage account's Blob service, including
        Azure Storage Analytics.

        :param int timeout:
            The timeout parameter is expressed in seconds.
        :rtype: ~azure.storage.blob._generated.models.StorageServiceProperties
        """
        try:
            return self._client.service.get_properties(
                timeout=timeout,
                error_map=basic_error_map(),
                **kwargs)
        except StorageErrorException as error:
            process_storage_error(error)

    def set_service_properties(
            self, logging=None,  # type: Optional[Union[Logging, Dict[str, Any]]]
            hour_metrics=None,  # type: Optional[Union[Metrics, Dict[str, Any]]]
            minute_metrics=None,  # type: Optional[Union[Metrics, Dict[str, Any]]]
            cors=None,  # type: Optional[List[Union[CorsRule, Dict[str, Any]]]]
            target_version=None,  # type: Optional[str]
            timeout=None,  # type: Optional[int]
            delete_retention_policy=None,  # type: Optional[Union[RetentionPolicy, Dict[str, Any]]]
            static_website=None,  # type: Optional[Union[StaticWebsite, Dict[str, Any]]]
            **kwargs
        ):
        # type: (...) -> None
        """
        Sets the properties of a storage account's Blob service, including
        Azure Storage Analytics. If an element (e.g. Logging) is left as None, the 
        existing settings on the service for that functionality are preserved.

        :param logging:
            Groups the Azure Analytics Logging settings.
        :type logging:
            :class:`~azure.storage.blob.models.Logging`
        :param hour_metrics:
            The hour metrics settings provide a summary of request 
            statistics grouped by API in hourly aggregates for blobs.
        :type hour_metrics:
            :class:`~azure.storage.blob.models.Metrics`
        :param minute_metrics:
            The minute metrics settings provide request statistics 
            for each minute for blobs.
        :type minute_metrics:
            :class:`~azure.storage.blob.models.Metrics`
        :param cors:
            You can include up to five CorsRule elements in the 
            list. If an empty list is specified, all CORS rules will be deleted, 
            and CORS will be disabled for the service.
        :type cors: list(:class:`~azure.storage.blob.models.CorsRule`)
        :param str target_version:
            Indicates the default version to use for requests if an incoming 
            request's version is not specified. 
        :param int timeout:
            The timeout parameter is expressed in seconds.
        :param delete_retention_policy:
            The delete retention policy specifies whether to retain deleted blobs.
            It also specifies the number of days and versions of blob to keep.
        :type delete_retention_policy:
            :class:`~azure.storage.blob..models.RetentionPolicy`
        :param static_website:
            Specifies whether the static website feature is enabled,
            and if yes, indicates the index document and 404 error document to use.
        :type static_website:
            :class:`~azure.storage.blob.models.StaticWebsite`
        :rtype: None
        """
        props = StorageServiceProperties(
            logging=logging,
            hour_metrics=hour_metrics,
            minute_metrics=minute_metrics,
            cors=cors,
            default_service_version=target_version,
            delete_retention_policy=delete_retention_policy,
            static_website=static_website
        )
        try:
            return self._client.service.set_properties(
                props,
                timeout=timeout,
                error_map=basic_error_map(),
                **kwargs)
        except StorageErrorException as error:
            process_storage_error(error)

    def list_container_properties(
            self, prefix=None,  # type: Optional[str]
            include_metadata=False,  # type: Optional[bool]
            marker=None,  # type: Optional[str]
            timeout=None,  # type: Optional[int]
            **kwargs
        ):
        # type: (...) -> ContainerPropertiesPaged
        """
        Returns a generator to list the containers under the specified account.
        The generator will lazily follow the continuation tokens returned by
        the service and stop when all containers have been returned.

        :param str prefix:
            Filters the results to return only containers whose names
            begin with the specified prefix.
        :param bool include_metadata:
            Specifies that container metadata be returned in the response.
        :param str marker:
            An opaque continuation token. This value can be retrieved from the 
            next_marker field of a previous generator object. If specified,
            this generator will begin returning results from this point.
        :param int timeout:
            The timeout parameter is expressed in seconds.
        :returns: An iterable (auto-paging) of ContainerProperties.
        :rtype: ~azure.core.blob.models.ContainerPropertiesPaged
        """
        include = 'metadata' if include_metadata else None
        results_per_page = kwargs.pop('results_per_page', None)
        marker = kwargs.pop('marker', "")
        command = functools.partial(
            self._client.service.list_containers_segment,
            include=include,
            timeout=timeout,
            **kwargs)
        return ContainerPropertiesPaged(
            command, prefix=prefix, results_per_page=results_per_page, marker=marker)

    def get_container_client(self, container):
        # type: (Union[ContainerProperties, str]) -> ContainerClient
        """
        Get a client to interact with the specified container.
        The container need not already exist.

        :returns: A ContainerClient.
        :rtype: ~azure.core.blob.container_client.ContainerClient
        """
        return ContainerClient(self.url, container=container,
            credentials=self.credentials, configuration=self._config, _pipeline=self._pipeline)

    def get_blob_client(
            self, container,  # type: Union[ContainerProperties, str]
            blob,  # type: Union[BlobProperties, str]
            blob_type=BlobType.BlockBlob,  # type: Union[BlobType, str]
            snapshot=None  # type: Optional[Union[SnapshotProperties, str]]
        ):
        # type: (...) -> BlobClient
        """
        Get a client to interact with the specified blob.
        The blob need not already exist.

        :returns: A BlobClient.
        :rtype: ~azure.core.blob.blob_client.BlobClient
        """
        return BlobClient(
            self.url, container=container, blob=blob, blob_type=blob_type, snapshot=snapshot,
            credentials=self.credentials, configuration=self._config, _pipeline=self._pipeline)<|MERGE_RESOLUTION|>--- conflicted
+++ resolved
@@ -118,17 +118,6 @@
         :rtype: str
         """
         parsed_url = urlparse(self.url)
-<<<<<<< HEAD
-        new_scheme = protocol or self.scheme
-        query = []
-        if sas_token:
-            query.append(sas_token)
-        new_url = "{}://{}".format(
-            new_scheme,
-            parsed_url.netloc)
-        if query:
-            new_url += "?{}".format('&'.join(query))
-=======
         new_scheme = protocol or parsed_url.scheme
         new_url = "{}://{}{}".format(
             new_scheme,
@@ -136,7 +125,6 @@
             parsed_url.path)
         if sas_token:
             new_url += "?{}".format(sas_token)
->>>>>>> 2de36135
         return new_url
 
     def generate_shared_access_signature(
